/*
 *	IP multicast routing support for mrouted 3.6/3.8
 *
 *		(c) 1995 Alan Cox, <alan@lxorguk.ukuu.org.uk>
 *	  Linux Consultancy and Custom Driver Development
 *
 *	This program is free software; you can redistribute it and/or
 *	modify it under the terms of the GNU General Public License
 *	as published by the Free Software Foundation; either version
 *	2 of the License, or (at your option) any later version.
 *
 *	Fixes:
 *	Michael Chastain	:	Incorrect size of copying.
 *	Alan Cox		:	Added the cache manager code
 *	Alan Cox		:	Fixed the clone/copy bug and device race.
 *	Mike McLagan		:	Routing by source
 *	Malcolm Beattie		:	Buffer handling fixes.
 *	Alexey Kuznetsov	:	Double buffer free and other fixes.
 *	SVR Anand		:	Fixed several multicast bugs and problems.
 *	Alexey Kuznetsov	:	Status, optimisations and more.
 *	Brad Parker		:	Better behaviour on mrouted upcall
 *					overflow.
 *      Carlos Picoto           :       PIMv1 Support
 *	Pavlin Ivanov Radoslavov:	PIMv2 Registers must checksum only PIM header
 *					Relax this requirement to work with older peers.
 *
 */

#include <linux/uaccess.h>
#include <linux/types.h>
#include <linux/capability.h>
#include <linux/errno.h>
#include <linux/timer.h>
#include <linux/mm.h>
#include <linux/kernel.h>
#include <linux/fcntl.h>
#include <linux/stat.h>
#include <linux/socket.h>
#include <linux/in.h>
#include <linux/inet.h>
#include <linux/netdevice.h>
#include <linux/inetdevice.h>
#include <linux/igmp.h>
#include <linux/proc_fs.h>
#include <linux/seq_file.h>
#include <linux/mroute.h>
#include <linux/init.h>
#include <linux/if_ether.h>
#include <linux/slab.h>
#include <net/net_namespace.h>
#include <net/ip.h>
#include <net/protocol.h>
#include <linux/skbuff.h>
#include <net/route.h>
#include <net/sock.h>
#include <net/icmp.h>
#include <net/udp.h>
#include <net/raw.h>
#include <linux/notifier.h>
#include <linux/if_arp.h>
#include <linux/netfilter_ipv4.h>
#include <linux/compat.h>
#include <linux/export.h>
#include <net/ip_tunnels.h>
#include <net/checksum.h>
#include <net/netlink.h>
#include <net/fib_rules.h>
#include <linux/netconf.h>
#include <net/nexthop.h>

struct ipmr_rule {
	struct fib_rule		common;
};

struct ipmr_result {
	struct mr_table		*mrt;
};

/* Big lock, protecting vif table, mrt cache and mroute socket state.
 * Note that the changes are semaphored via rtnl_lock.
 */

static DEFINE_RWLOCK(mrt_lock);

/* Multicast router control variables */

/* Special spinlock for queue of unresolved entries */
static DEFINE_SPINLOCK(mfc_unres_lock);

/* We return to original Alan's scheme. Hash table of resolved
 * entries is changed only in process context and protected
 * with weak lock mrt_lock. Queue of unresolved entries is protected
 * with strong spinlock mfc_unres_lock.
 *
 * In this case data path is free of exclusive locks at all.
 */

static struct kmem_cache *mrt_cachep __read_mostly;

static struct mr_table *ipmr_new_table(struct net *net, u32 id);
static void ipmr_free_table(struct mr_table *mrt);

static void ip_mr_forward(struct net *net, struct mr_table *mrt,
			  struct net_device *dev, struct sk_buff *skb,
			  struct mfc_cache *cache, int local);
static int ipmr_cache_report(struct mr_table *mrt,
			     struct sk_buff *pkt, vifi_t vifi, int assert);
static int __ipmr_fill_mroute(struct mr_table *mrt, struct sk_buff *skb,
			      struct mfc_cache *c, struct rtmsg *rtm);
static void mroute_netlink_event(struct mr_table *mrt, struct mfc_cache *mfc,
				 int cmd);
static void igmpmsg_netlink_event(struct mr_table *mrt, struct sk_buff *pkt);
static void mroute_clean_tables(struct mr_table *mrt, bool all);
static void ipmr_expire_process(unsigned long arg);

#ifdef CONFIG_IP_MROUTE_MULTIPLE_TABLES
#define ipmr_for_each_table(mrt, net) \
	list_for_each_entry_rcu(mrt, &net->ipv4.mr_tables, list)

static struct mr_table *ipmr_get_table(struct net *net, u32 id)
{
	struct mr_table *mrt;

	ipmr_for_each_table(mrt, net) {
		if (mrt->id == id)
			return mrt;
	}
	return NULL;
}

static int ipmr_fib_lookup(struct net *net, struct flowi4 *flp4,
			   struct mr_table **mrt)
{
	int err;
	struct ipmr_result res;
	struct fib_lookup_arg arg = {
		.result = &res,
		.flags = FIB_LOOKUP_NOREF,
	};

	/* update flow if oif or iif point to device enslaved to l3mdev */
	l3mdev_update_flow(net, flowi4_to_flowi(flp4));

	err = fib_rules_lookup(net->ipv4.mr_rules_ops,
			       flowi4_to_flowi(flp4), 0, &arg);
	if (err < 0)
		return err;
	*mrt = res.mrt;
	return 0;
}

static int ipmr_rule_action(struct fib_rule *rule, struct flowi *flp,
			    int flags, struct fib_lookup_arg *arg)
{
	struct ipmr_result *res = arg->result;
	struct mr_table *mrt;

	switch (rule->action) {
	case FR_ACT_TO_TBL:
		break;
	case FR_ACT_UNREACHABLE:
		return -ENETUNREACH;
	case FR_ACT_PROHIBIT:
		return -EACCES;
	case FR_ACT_BLACKHOLE:
	default:
		return -EINVAL;
	}

	arg->table = fib_rule_get_table(rule, arg);

	mrt = ipmr_get_table(rule->fr_net, arg->table);
	if (!mrt)
		return -EAGAIN;
	res->mrt = mrt;
	return 0;
}

static int ipmr_rule_match(struct fib_rule *rule, struct flowi *fl, int flags)
{
	return 1;
}

static const struct nla_policy ipmr_rule_policy[FRA_MAX + 1] = {
	FRA_GENERIC_POLICY,
};

static int ipmr_rule_configure(struct fib_rule *rule, struct sk_buff *skb,
			       struct fib_rule_hdr *frh, struct nlattr **tb)
{
	return 0;
}

static int ipmr_rule_compare(struct fib_rule *rule, struct fib_rule_hdr *frh,
			     struct nlattr **tb)
{
	return 1;
}

static int ipmr_rule_fill(struct fib_rule *rule, struct sk_buff *skb,
			  struct fib_rule_hdr *frh)
{
	frh->dst_len = 0;
	frh->src_len = 0;
	frh->tos     = 0;
	return 0;
}

static const struct fib_rules_ops __net_initconst ipmr_rules_ops_template = {
	.family		= RTNL_FAMILY_IPMR,
	.rule_size	= sizeof(struct ipmr_rule),
	.addr_size	= sizeof(u32),
	.action		= ipmr_rule_action,
	.match		= ipmr_rule_match,
	.configure	= ipmr_rule_configure,
	.compare	= ipmr_rule_compare,
	.fill		= ipmr_rule_fill,
	.nlgroup	= RTNLGRP_IPV4_RULE,
	.policy		= ipmr_rule_policy,
	.owner		= THIS_MODULE,
};

static int __net_init ipmr_rules_init(struct net *net)
{
	struct fib_rules_ops *ops;
	struct mr_table *mrt;
	int err;

	ops = fib_rules_register(&ipmr_rules_ops_template, net);
	if (IS_ERR(ops))
		return PTR_ERR(ops);

	INIT_LIST_HEAD(&net->ipv4.mr_tables);

	mrt = ipmr_new_table(net, RT_TABLE_DEFAULT);
	if (IS_ERR(mrt)) {
		err = PTR_ERR(mrt);
		goto err1;
	}

	err = fib_default_rule_add(ops, 0x7fff, RT_TABLE_DEFAULT, 0);
	if (err < 0)
		goto err2;

	net->ipv4.mr_rules_ops = ops;
	return 0;

err2:
	ipmr_free_table(mrt);
err1:
	fib_rules_unregister(ops);
	return err;
}

static void __net_exit ipmr_rules_exit(struct net *net)
{
	struct mr_table *mrt, *next;

	rtnl_lock();
	list_for_each_entry_safe(mrt, next, &net->ipv4.mr_tables, list) {
		list_del(&mrt->list);
		ipmr_free_table(mrt);
	}
	fib_rules_unregister(net->ipv4.mr_rules_ops);
	rtnl_unlock();
}
#else
#define ipmr_for_each_table(mrt, net) \
	for (mrt = net->ipv4.mrt; mrt; mrt = NULL)

static struct mr_table *ipmr_get_table(struct net *net, u32 id)
{
	return net->ipv4.mrt;
}

static int ipmr_fib_lookup(struct net *net, struct flowi4 *flp4,
			   struct mr_table **mrt)
{
	*mrt = net->ipv4.mrt;
	return 0;
}

static int __net_init ipmr_rules_init(struct net *net)
{
	struct mr_table *mrt;

	mrt = ipmr_new_table(net, RT_TABLE_DEFAULT);
	if (IS_ERR(mrt))
		return PTR_ERR(mrt);
	net->ipv4.mrt = mrt;
	return 0;
}

static void __net_exit ipmr_rules_exit(struct net *net)
{
	rtnl_lock();
	ipmr_free_table(net->ipv4.mrt);
	net->ipv4.mrt = NULL;
	rtnl_unlock();
}
#endif

static inline int ipmr_hash_cmp(struct rhashtable_compare_arg *arg,
				const void *ptr)
{
	const struct mfc_cache_cmp_arg *cmparg = arg->key;
	struct mfc_cache *c = (struct mfc_cache *)ptr;

	return cmparg->mfc_mcastgrp != c->mfc_mcastgrp ||
	       cmparg->mfc_origin != c->mfc_origin;
}

static const struct rhashtable_params ipmr_rht_params = {
	.head_offset = offsetof(struct mfc_cache, mnode),
	.key_offset = offsetof(struct mfc_cache, cmparg),
	.key_len = sizeof(struct mfc_cache_cmp_arg),
	.nelem_hint = 3,
	.locks_mul = 1,
	.obj_cmpfn = ipmr_hash_cmp,
	.automatic_shrinking = true,
};

static struct mr_table *ipmr_new_table(struct net *net, u32 id)
{
	struct mr_table *mrt;

	/* "pimreg%u" should not exceed 16 bytes (IFNAMSIZ) */
	if (id != RT_TABLE_DEFAULT && id >= 1000000000)
		return ERR_PTR(-EINVAL);

	mrt = ipmr_get_table(net, id);
	if (mrt)
		return mrt;

	mrt = kzalloc(sizeof(*mrt), GFP_KERNEL);
	if (!mrt)
		return ERR_PTR(-ENOMEM);
	write_pnet(&mrt->net, net);
	mrt->id = id;

	rhltable_init(&mrt->mfc_hash, &ipmr_rht_params);
	INIT_LIST_HEAD(&mrt->mfc_cache_list);
	INIT_LIST_HEAD(&mrt->mfc_unres_queue);

	setup_timer(&mrt->ipmr_expire_timer, ipmr_expire_process,
		    (unsigned long)mrt);

	mrt->mroute_reg_vif_num = -1;
#ifdef CONFIG_IP_MROUTE_MULTIPLE_TABLES
	list_add_tail_rcu(&mrt->list, &net->ipv4.mr_tables);
#endif
	return mrt;
}

static void ipmr_free_table(struct mr_table *mrt)
{
	del_timer_sync(&mrt->ipmr_expire_timer);
	mroute_clean_tables(mrt, true);
	rhltable_destroy(&mrt->mfc_hash);
	kfree(mrt);
}

/* Service routines creating virtual interfaces: DVMRP tunnels and PIMREG */

static void ipmr_del_tunnel(struct net_device *dev, struct vifctl *v)
{
	struct net *net = dev_net(dev);

	dev_close(dev);

	dev = __dev_get_by_name(net, "tunl0");
	if (dev) {
		const struct net_device_ops *ops = dev->netdev_ops;
		struct ifreq ifr;
		struct ip_tunnel_parm p;

		memset(&p, 0, sizeof(p));
		p.iph.daddr = v->vifc_rmt_addr.s_addr;
		p.iph.saddr = v->vifc_lcl_addr.s_addr;
		p.iph.version = 4;
		p.iph.ihl = 5;
		p.iph.protocol = IPPROTO_IPIP;
		sprintf(p.name, "dvmrp%d", v->vifc_vifi);
		ifr.ifr_ifru.ifru_data = (__force void __user *)&p;

		if (ops->ndo_do_ioctl) {
			mm_segment_t oldfs = get_fs();

			set_fs(KERNEL_DS);
			ops->ndo_do_ioctl(dev, &ifr, SIOCDELTUNNEL);
			set_fs(oldfs);
		}
	}
}

/* Initialize ipmr pimreg/tunnel in_device */
static bool ipmr_init_vif_indev(const struct net_device *dev)
{
	struct in_device *in_dev;

	ASSERT_RTNL();

	in_dev = __in_dev_get_rtnl(dev);
	if (!in_dev)
		return false;
	ipv4_devconf_setall(in_dev);
	neigh_parms_data_state_setall(in_dev->arp_parms);
	IPV4_DEVCONF(in_dev->cnf, RP_FILTER) = 0;

	return true;
}

static struct net_device *ipmr_new_tunnel(struct net *net, struct vifctl *v)
{
	struct net_device  *dev;

	dev = __dev_get_by_name(net, "tunl0");

	if (dev) {
		const struct net_device_ops *ops = dev->netdev_ops;
		int err;
		struct ifreq ifr;
		struct ip_tunnel_parm p;

		memset(&p, 0, sizeof(p));
		p.iph.daddr = v->vifc_rmt_addr.s_addr;
		p.iph.saddr = v->vifc_lcl_addr.s_addr;
		p.iph.version = 4;
		p.iph.ihl = 5;
		p.iph.protocol = IPPROTO_IPIP;
		sprintf(p.name, "dvmrp%d", v->vifc_vifi);
		ifr.ifr_ifru.ifru_data = (__force void __user *)&p;

		if (ops->ndo_do_ioctl) {
			mm_segment_t oldfs = get_fs();

			set_fs(KERNEL_DS);
			err = ops->ndo_do_ioctl(dev, &ifr, SIOCADDTUNNEL);
			set_fs(oldfs);
		} else {
			err = -EOPNOTSUPP;
		}
		dev = NULL;

		if (err == 0 &&
		    (dev = __dev_get_by_name(net, p.name)) != NULL) {
			dev->flags |= IFF_MULTICAST;
			if (!ipmr_init_vif_indev(dev))
				goto failure;
			if (dev_open(dev))
				goto failure;
			dev_hold(dev);
		}
	}
	return dev;

failure:
	unregister_netdevice(dev);
	return NULL;
}

#if defined(CONFIG_IP_PIMSM_V1) || defined(CONFIG_IP_PIMSM_V2)
static netdev_tx_t reg_vif_xmit(struct sk_buff *skb, struct net_device *dev)
{
	struct net *net = dev_net(dev);
	struct mr_table *mrt;
	struct flowi4 fl4 = {
		.flowi4_oif	= dev->ifindex,
		.flowi4_iif	= skb->skb_iif ? : LOOPBACK_IFINDEX,
		.flowi4_mark	= skb->mark,
	};
	int err;

	err = ipmr_fib_lookup(net, &fl4, &mrt);
	if (err < 0) {
		kfree_skb(skb);
		return err;
	}

	read_lock(&mrt_lock);
	dev->stats.tx_bytes += skb->len;
	dev->stats.tx_packets++;
	ipmr_cache_report(mrt, skb, mrt->mroute_reg_vif_num, IGMPMSG_WHOLEPKT);
	read_unlock(&mrt_lock);
	kfree_skb(skb);
	return NETDEV_TX_OK;
}

static int reg_vif_get_iflink(const struct net_device *dev)
{
	return 0;
}

static const struct net_device_ops reg_vif_netdev_ops = {
	.ndo_start_xmit	= reg_vif_xmit,
	.ndo_get_iflink = reg_vif_get_iflink,
};

static void reg_vif_setup(struct net_device *dev)
{
	dev->type		= ARPHRD_PIMREG;
	dev->mtu		= ETH_DATA_LEN - sizeof(struct iphdr) - 8;
	dev->flags		= IFF_NOARP;
	dev->netdev_ops		= &reg_vif_netdev_ops;
	dev->needs_free_netdev	= true;
	dev->features		|= NETIF_F_NETNS_LOCAL;
}

static struct net_device *ipmr_reg_vif(struct net *net, struct mr_table *mrt)
{
	struct net_device *dev;
	char name[IFNAMSIZ];

	if (mrt->id == RT_TABLE_DEFAULT)
		sprintf(name, "pimreg");
	else
		sprintf(name, "pimreg%u", mrt->id);

	dev = alloc_netdev(0, name, NET_NAME_UNKNOWN, reg_vif_setup);

	if (!dev)
		return NULL;

	dev_net_set(dev, net);

	if (register_netdevice(dev)) {
		free_netdev(dev);
		return NULL;
	}

	if (!ipmr_init_vif_indev(dev))
		goto failure;
	if (dev_open(dev))
		goto failure;

	dev_hold(dev);

	return dev;

failure:
	unregister_netdevice(dev);
	return NULL;
}

/* called with rcu_read_lock() */
static int __pim_rcv(struct mr_table *mrt, struct sk_buff *skb,
		     unsigned int pimlen)
{
	struct net_device *reg_dev = NULL;
	struct iphdr *encap;

	encap = (struct iphdr *)(skb_transport_header(skb) + pimlen);
	/* Check that:
	 * a. packet is really sent to a multicast group
	 * b. packet is not a NULL-REGISTER
	 * c. packet is not truncated
	 */
	if (!ipv4_is_multicast(encap->daddr) ||
	    encap->tot_len == 0 ||
	    ntohs(encap->tot_len) + pimlen > skb->len)
		return 1;

	read_lock(&mrt_lock);
	if (mrt->mroute_reg_vif_num >= 0)
		reg_dev = mrt->vif_table[mrt->mroute_reg_vif_num].dev;
	read_unlock(&mrt_lock);

	if (!reg_dev)
		return 1;

	skb->mac_header = skb->network_header;
	skb_pull(skb, (u8 *)encap - skb->data);
	skb_reset_network_header(skb);
	skb->protocol = htons(ETH_P_IP);
	skb->ip_summed = CHECKSUM_NONE;

	skb_tunnel_rx(skb, reg_dev, dev_net(reg_dev));

	netif_rx(skb);

	return NET_RX_SUCCESS;
}
#else
static struct net_device *ipmr_reg_vif(struct net *net, struct mr_table *mrt)
{
	return NULL;
}
#endif

/**
 *	vif_delete - Delete a VIF entry
 *	@notify: Set to 1, if the caller is a notifier_call
 */
static int vif_delete(struct mr_table *mrt, int vifi, int notify,
		      struct list_head *head)
{
	struct vif_device *v;
	struct net_device *dev;
	struct in_device *in_dev;

	if (vifi < 0 || vifi >= mrt->maxvif)
		return -EADDRNOTAVAIL;

	v = &mrt->vif_table[vifi];

	write_lock_bh(&mrt_lock);
	dev = v->dev;
	v->dev = NULL;

	if (!dev) {
		write_unlock_bh(&mrt_lock);
		return -EADDRNOTAVAIL;
	}

	if (vifi == mrt->mroute_reg_vif_num)
		mrt->mroute_reg_vif_num = -1;

	if (vifi + 1 == mrt->maxvif) {
		int tmp;

		for (tmp = vifi - 1; tmp >= 0; tmp--) {
			if (VIF_EXISTS(mrt, tmp))
				break;
		}
		mrt->maxvif = tmp+1;
	}

	write_unlock_bh(&mrt_lock);

	dev_set_allmulti(dev, -1);

	in_dev = __in_dev_get_rtnl(dev);
	if (in_dev) {
		IPV4_DEVCONF(in_dev->cnf, MC_FORWARDING)--;
		inet_netconf_notify_devconf(dev_net(dev), RTM_NEWNETCONF,
					    NETCONFA_MC_FORWARDING,
					    dev->ifindex, &in_dev->cnf);
		ip_rt_multicast_event(in_dev);
	}

	if (v->flags & (VIFF_TUNNEL | VIFF_REGISTER) && !notify)
		unregister_netdevice_queue(dev, head);

	dev_put(dev);
	return 0;
}

static void ipmr_cache_free_rcu(struct rcu_head *head)
{
	struct mfc_cache *c = container_of(head, struct mfc_cache, rcu);

	kmem_cache_free(mrt_cachep, c);
}

static inline void ipmr_cache_free(struct mfc_cache *c)
{
	call_rcu(&c->rcu, ipmr_cache_free_rcu);
}

/* Destroy an unresolved cache entry, killing queued skbs
 * and reporting error to netlink readers.
 */
static void ipmr_destroy_unres(struct mr_table *mrt, struct mfc_cache *c)
{
	struct net *net = read_pnet(&mrt->net);
	struct sk_buff *skb;
	struct nlmsgerr *e;

	atomic_dec(&mrt->cache_resolve_queue_len);

	while ((skb = skb_dequeue(&c->mfc_un.unres.unresolved))) {
		if (ip_hdr(skb)->version == 0) {
			struct nlmsghdr *nlh = skb_pull(skb,
							sizeof(struct iphdr));
			nlh->nlmsg_type = NLMSG_ERROR;
			nlh->nlmsg_len = nlmsg_msg_size(sizeof(struct nlmsgerr));
			skb_trim(skb, nlh->nlmsg_len);
			e = nlmsg_data(nlh);
			e->error = -ETIMEDOUT;
			memset(&e->msg, 0, sizeof(e->msg));

			rtnl_unicast(skb, net, NETLINK_CB(skb).portid);
		} else {
			kfree_skb(skb);
		}
	}

	ipmr_cache_free(c);
}

/* Timer process for the unresolved queue. */
static void ipmr_expire_process(unsigned long arg)
{
	struct mr_table *mrt = (struct mr_table *)arg;
	unsigned long now;
	unsigned long expires;
	struct mfc_cache *c, *next;

	if (!spin_trylock(&mfc_unres_lock)) {
		mod_timer(&mrt->ipmr_expire_timer, jiffies+HZ/10);
		return;
	}

	if (list_empty(&mrt->mfc_unres_queue))
		goto out;

	now = jiffies;
	expires = 10*HZ;

	list_for_each_entry_safe(c, next, &mrt->mfc_unres_queue, list) {
		if (time_after(c->mfc_un.unres.expires, now)) {
			unsigned long interval = c->mfc_un.unres.expires - now;
			if (interval < expires)
				expires = interval;
			continue;
		}

		list_del(&c->list);
		mroute_netlink_event(mrt, c, RTM_DELROUTE);
		ipmr_destroy_unres(mrt, c);
	}

	if (!list_empty(&mrt->mfc_unres_queue))
		mod_timer(&mrt->ipmr_expire_timer, jiffies + expires);

out:
	spin_unlock(&mfc_unres_lock);
}

/* Fill oifs list. It is called under write locked mrt_lock. */
static void ipmr_update_thresholds(struct mr_table *mrt, struct mfc_cache *cache,
				   unsigned char *ttls)
{
	int vifi;

	cache->mfc_un.res.minvif = MAXVIFS;
	cache->mfc_un.res.maxvif = 0;
	memset(cache->mfc_un.res.ttls, 255, MAXVIFS);

	for (vifi = 0; vifi < mrt->maxvif; vifi++) {
		if (VIF_EXISTS(mrt, vifi) &&
		    ttls[vifi] && ttls[vifi] < 255) {
			cache->mfc_un.res.ttls[vifi] = ttls[vifi];
			if (cache->mfc_un.res.minvif > vifi)
				cache->mfc_un.res.minvif = vifi;
			if (cache->mfc_un.res.maxvif <= vifi)
				cache->mfc_un.res.maxvif = vifi + 1;
		}
	}
	cache->mfc_un.res.lastuse = jiffies;
}

static int vif_add(struct net *net, struct mr_table *mrt,
		   struct vifctl *vifc, int mrtsock)
{
	int vifi = vifc->vifc_vifi;
	struct vif_device *v = &mrt->vif_table[vifi];
	struct net_device *dev;
	struct in_device *in_dev;
	int err;

	/* Is vif busy ? */
	if (VIF_EXISTS(mrt, vifi))
		return -EADDRINUSE;

	switch (vifc->vifc_flags) {
	case VIFF_REGISTER:
		if (!ipmr_pimsm_enabled())
			return -EINVAL;
		/* Special Purpose VIF in PIM
		 * All the packets will be sent to the daemon
		 */
		if (mrt->mroute_reg_vif_num >= 0)
			return -EADDRINUSE;
		dev = ipmr_reg_vif(net, mrt);
		if (!dev)
			return -ENOBUFS;
		err = dev_set_allmulti(dev, 1);
		if (err) {
			unregister_netdevice(dev);
			dev_put(dev);
			return err;
		}
		break;
	case VIFF_TUNNEL:
		dev = ipmr_new_tunnel(net, vifc);
		if (!dev)
			return -ENOBUFS;
		err = dev_set_allmulti(dev, 1);
		if (err) {
			ipmr_del_tunnel(dev, vifc);
			dev_put(dev);
			return err;
		}
		break;
	case VIFF_USE_IFINDEX:
	case 0:
		if (vifc->vifc_flags == VIFF_USE_IFINDEX) {
			dev = dev_get_by_index(net, vifc->vifc_lcl_ifindex);
			if (dev && !__in_dev_get_rtnl(dev)) {
				dev_put(dev);
				return -EADDRNOTAVAIL;
			}
		} else {
			dev = ip_dev_find(net, vifc->vifc_lcl_addr.s_addr);
		}
		if (!dev)
			return -EADDRNOTAVAIL;
		err = dev_set_allmulti(dev, 1);
		if (err) {
			dev_put(dev);
			return err;
		}
		break;
	default:
		return -EINVAL;
	}

	in_dev = __in_dev_get_rtnl(dev);
	if (!in_dev) {
		dev_put(dev);
		return -EADDRNOTAVAIL;
	}
	IPV4_DEVCONF(in_dev->cnf, MC_FORWARDING)++;
	inet_netconf_notify_devconf(net, RTM_NEWNETCONF, NETCONFA_MC_FORWARDING,
				    dev->ifindex, &in_dev->cnf);
	ip_rt_multicast_event(in_dev);

	/* Fill in the VIF structures */

	v->rate_limit = vifc->vifc_rate_limit;
	v->local = vifc->vifc_lcl_addr.s_addr;
	v->remote = vifc->vifc_rmt_addr.s_addr;
	v->flags = vifc->vifc_flags;
	if (!mrtsock)
		v->flags |= VIFF_STATIC;
	v->threshold = vifc->vifc_threshold;
	v->bytes_in = 0;
	v->bytes_out = 0;
	v->pkt_in = 0;
	v->pkt_out = 0;
	v->link = dev->ifindex;
	if (v->flags & (VIFF_TUNNEL | VIFF_REGISTER))
		v->link = dev_get_iflink(dev);

	/* And finish update writing critical data */
	write_lock_bh(&mrt_lock);
	v->dev = dev;
	if (v->flags & VIFF_REGISTER)
		mrt->mroute_reg_vif_num = vifi;
	if (vifi+1 > mrt->maxvif)
		mrt->maxvif = vifi+1;
	write_unlock_bh(&mrt_lock);
	return 0;
}

/* called with rcu_read_lock() */
static struct mfc_cache *ipmr_cache_find(struct mr_table *mrt,
					 __be32 origin,
					 __be32 mcastgrp)
{
	struct mfc_cache_cmp_arg arg = {
			.mfc_mcastgrp = mcastgrp,
			.mfc_origin = origin
	};
	struct rhlist_head *tmp, *list;
	struct mfc_cache *c;

	list = rhltable_lookup(&mrt->mfc_hash, &arg, ipmr_rht_params);
	rhl_for_each_entry_rcu(c, tmp, list, mnode)
		return c;

	return NULL;
}

/* Look for a (*,*,oif) entry */
static struct mfc_cache *ipmr_cache_find_any_parent(struct mr_table *mrt,
						    int vifi)
{
	struct mfc_cache_cmp_arg arg = {
			.mfc_mcastgrp = htonl(INADDR_ANY),
			.mfc_origin = htonl(INADDR_ANY)
	};
	struct rhlist_head *tmp, *list;
	struct mfc_cache *c;

	list = rhltable_lookup(&mrt->mfc_hash, &arg, ipmr_rht_params);
	rhl_for_each_entry_rcu(c, tmp, list, mnode)
		if (c->mfc_un.res.ttls[vifi] < 255)
			return c;

	return NULL;
}

/* Look for a (*,G) entry */
static struct mfc_cache *ipmr_cache_find_any(struct mr_table *mrt,
					     __be32 mcastgrp, int vifi)
{
	struct mfc_cache_cmp_arg arg = {
			.mfc_mcastgrp = mcastgrp,
			.mfc_origin = htonl(INADDR_ANY)
	};
	struct rhlist_head *tmp, *list;
	struct mfc_cache *c, *proxy;

	if (mcastgrp == htonl(INADDR_ANY))
		goto skip;

	list = rhltable_lookup(&mrt->mfc_hash, &arg, ipmr_rht_params);
	rhl_for_each_entry_rcu(c, tmp, list, mnode) {
		if (c->mfc_un.res.ttls[vifi] < 255)
			return c;

		/* It's ok if the vifi is part of the static tree */
		proxy = ipmr_cache_find_any_parent(mrt, c->mfc_parent);
		if (proxy && proxy->mfc_un.res.ttls[vifi] < 255)
			return c;
	}

skip:
	return ipmr_cache_find_any_parent(mrt, vifi);
}

/* Look for a (S,G,iif) entry if parent != -1 */
static struct mfc_cache *ipmr_cache_find_parent(struct mr_table *mrt,
						__be32 origin, __be32 mcastgrp,
						int parent)
{
	struct mfc_cache_cmp_arg arg = {
			.mfc_mcastgrp = mcastgrp,
			.mfc_origin = origin,
	};
	struct rhlist_head *tmp, *list;
	struct mfc_cache *c;

	list = rhltable_lookup(&mrt->mfc_hash, &arg, ipmr_rht_params);
	rhl_for_each_entry_rcu(c, tmp, list, mnode)
		if (parent == -1 || parent == c->mfc_parent)
			return c;

	return NULL;
}

/* Allocate a multicast cache entry */
static struct mfc_cache *ipmr_cache_alloc(void)
{
	struct mfc_cache *c = kmem_cache_zalloc(mrt_cachep, GFP_KERNEL);

	if (c) {
		c->mfc_un.res.last_assert = jiffies - MFC_ASSERT_THRESH - 1;
		c->mfc_un.res.minvif = MAXVIFS;
	}
	return c;
}

static struct mfc_cache *ipmr_cache_alloc_unres(void)
{
	struct mfc_cache *c = kmem_cache_zalloc(mrt_cachep, GFP_ATOMIC);

	if (c) {
		skb_queue_head_init(&c->mfc_un.unres.unresolved);
		c->mfc_un.unres.expires = jiffies + 10*HZ;
	}
	return c;
}

/* A cache entry has gone into a resolved state from queued */
static void ipmr_cache_resolve(struct net *net, struct mr_table *mrt,
			       struct mfc_cache *uc, struct mfc_cache *c)
{
	struct sk_buff *skb;
	struct nlmsgerr *e;

	/* Play the pending entries through our router */
	while ((skb = __skb_dequeue(&uc->mfc_un.unres.unresolved))) {
		if (ip_hdr(skb)->version == 0) {
			struct nlmsghdr *nlh = skb_pull(skb,
							sizeof(struct iphdr));

			if (__ipmr_fill_mroute(mrt, skb, c, nlmsg_data(nlh)) > 0) {
				nlh->nlmsg_len = skb_tail_pointer(skb) -
						 (u8 *)nlh;
			} else {
				nlh->nlmsg_type = NLMSG_ERROR;
				nlh->nlmsg_len = nlmsg_msg_size(sizeof(struct nlmsgerr));
				skb_trim(skb, nlh->nlmsg_len);
				e = nlmsg_data(nlh);
				e->error = -EMSGSIZE;
				memset(&e->msg, 0, sizeof(e->msg));
			}

			rtnl_unicast(skb, net, NETLINK_CB(skb).portid);
		} else {
			ip_mr_forward(net, mrt, skb->dev, skb, c, 0);
		}
	}
}

/* Bounce a cache query up to mrouted and netlink.
 *
 * Called under mrt_lock.
 */
static int ipmr_cache_report(struct mr_table *mrt,
			     struct sk_buff *pkt, vifi_t vifi, int assert)
{
	const int ihl = ip_hdrlen(pkt);
	struct sock *mroute_sk;
	struct igmphdr *igmp;
	struct igmpmsg *msg;
	struct sk_buff *skb;
	int ret;

	if (assert == IGMPMSG_WHOLEPKT)
		skb = skb_realloc_headroom(pkt, sizeof(struct iphdr));
	else
		skb = alloc_skb(128, GFP_ATOMIC);

	if (!skb)
		return -ENOBUFS;

	if (assert == IGMPMSG_WHOLEPKT) {
		/* Ugly, but we have no choice with this interface.
		 * Duplicate old header, fix ihl, length etc.
		 * And all this only to mangle msg->im_msgtype and
		 * to set msg->im_mbz to "mbz" :-)
		 */
		skb_push(skb, sizeof(struct iphdr));
		skb_reset_network_header(skb);
		skb_reset_transport_header(skb);
		msg = (struct igmpmsg *)skb_network_header(skb);
		memcpy(msg, skb_network_header(pkt), sizeof(struct iphdr));
		msg->im_msgtype = IGMPMSG_WHOLEPKT;
		msg->im_mbz = 0;
		msg->im_vif = mrt->mroute_reg_vif_num;
		ip_hdr(skb)->ihl = sizeof(struct iphdr) >> 2;
		ip_hdr(skb)->tot_len = htons(ntohs(ip_hdr(pkt)->tot_len) +
					     sizeof(struct iphdr));
	} else {
		/* Copy the IP header */
		skb_set_network_header(skb, skb->len);
		skb_put(skb, ihl);
		skb_copy_to_linear_data(skb, pkt->data, ihl);
		/* Flag to the kernel this is a route add */
		ip_hdr(skb)->protocol = 0;
		msg = (struct igmpmsg *)skb_network_header(skb);
		msg->im_vif = vifi;
		skb_dst_set(skb, dst_clone(skb_dst(pkt)));
		/* Add our header */
		igmp = skb_put(skb, sizeof(struct igmphdr));
		igmp->type = assert;
		msg->im_msgtype = assert;
		igmp->code = 0;
		ip_hdr(skb)->tot_len = htons(skb->len);	/* Fix the length */
		skb->transport_header = skb->network_header;
	}

	rcu_read_lock();
	mroute_sk = rcu_dereference(mrt->mroute_sk);
	if (!mroute_sk) {
		rcu_read_unlock();
		kfree_skb(skb);
		return -EINVAL;
	}

	igmpmsg_netlink_event(mrt, skb);

	/* Deliver to mrouted */
	ret = sock_queue_rcv_skb(mroute_sk, skb);
	rcu_read_unlock();
	if (ret < 0) {
		net_warn_ratelimited("mroute: pending queue full, dropping entries\n");
		kfree_skb(skb);
	}

	return ret;
}

/* Queue a packet for resolution. It gets locked cache entry! */
static int ipmr_cache_unresolved(struct mr_table *mrt, vifi_t vifi,
				 struct sk_buff *skb, struct net_device *dev)
{
	const struct iphdr *iph = ip_hdr(skb);
	struct mfc_cache *c;
	bool found = false;
	int err;

	spin_lock_bh(&mfc_unres_lock);
	list_for_each_entry(c, &mrt->mfc_unres_queue, list) {
		if (c->mfc_mcastgrp == iph->daddr &&
		    c->mfc_origin == iph->saddr) {
			found = true;
			break;
		}
	}

	if (!found) {
		/* Create a new entry if allowable */
		if (atomic_read(&mrt->cache_resolve_queue_len) >= 10 ||
		    (c = ipmr_cache_alloc_unres()) == NULL) {
			spin_unlock_bh(&mfc_unres_lock);

			kfree_skb(skb);
			return -ENOBUFS;
		}

		/* Fill in the new cache entry */
		c->mfc_parent	= -1;
		c->mfc_origin	= iph->saddr;
		c->mfc_mcastgrp	= iph->daddr;

		/* Reflect first query at mrouted. */
		err = ipmr_cache_report(mrt, skb, vifi, IGMPMSG_NOCACHE);
		if (err < 0) {
			/* If the report failed throw the cache entry
			   out - Brad Parker
			 */
			spin_unlock_bh(&mfc_unres_lock);

			ipmr_cache_free(c);
			kfree_skb(skb);
			return err;
		}

		atomic_inc(&mrt->cache_resolve_queue_len);
		list_add(&c->list, &mrt->mfc_unres_queue);
		mroute_netlink_event(mrt, c, RTM_NEWROUTE);

		if (atomic_read(&mrt->cache_resolve_queue_len) == 1)
			mod_timer(&mrt->ipmr_expire_timer, c->mfc_un.unres.expires);
	}

	/* See if we can append the packet */
	if (c->mfc_un.unres.unresolved.qlen > 3) {
		kfree_skb(skb);
		err = -ENOBUFS;
	} else {
		if (dev) {
			skb->dev = dev;
			skb->skb_iif = dev->ifindex;
		}
		skb_queue_tail(&c->mfc_un.unres.unresolved, skb);
		err = 0;
	}

	spin_unlock_bh(&mfc_unres_lock);
	return err;
}

/* MFC cache manipulation by user space mroute daemon */

static int ipmr_mfc_delete(struct mr_table *mrt, struct mfcctl *mfc, int parent)
{
	struct mfc_cache *c;

	/* The entries are added/deleted only under RTNL */
	rcu_read_lock();
	c = ipmr_cache_find_parent(mrt, mfc->mfcc_origin.s_addr,
				   mfc->mfcc_mcastgrp.s_addr, parent);
	rcu_read_unlock();
	if (!c)
		return -ENOENT;
	rhltable_remove(&mrt->mfc_hash, &c->mnode, ipmr_rht_params);
	list_del_rcu(&c->list);
	mroute_netlink_event(mrt, c, RTM_DELROUTE);
	ipmr_cache_free(c);

	return 0;
}

static int ipmr_mfc_add(struct net *net, struct mr_table *mrt,
			struct mfcctl *mfc, int mrtsock, int parent)
{
	struct mfc_cache *uc, *c;
	bool found;
	int ret;

	if (mfc->mfcc_parent >= MAXVIFS)
		return -ENFILE;

	/* The entries are added/deleted only under RTNL */
	rcu_read_lock();
	c = ipmr_cache_find_parent(mrt, mfc->mfcc_origin.s_addr,
				   mfc->mfcc_mcastgrp.s_addr, parent);
	rcu_read_unlock();
	if (c) {
		write_lock_bh(&mrt_lock);
		c->mfc_parent = mfc->mfcc_parent;
		ipmr_update_thresholds(mrt, c, mfc->mfcc_ttls);
		if (!mrtsock)
			c->mfc_flags |= MFC_STATIC;
		write_unlock_bh(&mrt_lock);
		mroute_netlink_event(mrt, c, RTM_NEWROUTE);
		return 0;
	}

	if (mfc->mfcc_mcastgrp.s_addr != htonl(INADDR_ANY) &&
	    !ipv4_is_multicast(mfc->mfcc_mcastgrp.s_addr))
		return -EINVAL;

	c = ipmr_cache_alloc();
	if (!c)
		return -ENOMEM;

	c->mfc_origin = mfc->mfcc_origin.s_addr;
	c->mfc_mcastgrp = mfc->mfcc_mcastgrp.s_addr;
	c->mfc_parent = mfc->mfcc_parent;
	ipmr_update_thresholds(mrt, c, mfc->mfcc_ttls);
	if (!mrtsock)
		c->mfc_flags |= MFC_STATIC;

	ret = rhltable_insert_key(&mrt->mfc_hash, &c->cmparg, &c->mnode,
				  ipmr_rht_params);
	if (ret) {
		pr_err("ipmr: rhtable insert error %d\n", ret);
		ipmr_cache_free(c);
		return ret;
	}
	list_add_tail_rcu(&c->list, &mrt->mfc_cache_list);
	/* Check to see if we resolved a queued list. If so we
	 * need to send on the frames and tidy up.
	 */
	found = false;
	spin_lock_bh(&mfc_unres_lock);
	list_for_each_entry(uc, &mrt->mfc_unres_queue, list) {
		if (uc->mfc_origin == c->mfc_origin &&
		    uc->mfc_mcastgrp == c->mfc_mcastgrp) {
			list_del(&uc->list);
			atomic_dec(&mrt->cache_resolve_queue_len);
			found = true;
			break;
		}
	}
	if (list_empty(&mrt->mfc_unres_queue))
		del_timer(&mrt->ipmr_expire_timer);
	spin_unlock_bh(&mfc_unres_lock);

	if (found) {
		ipmr_cache_resolve(net, mrt, uc, c);
		ipmr_cache_free(uc);
	}
	mroute_netlink_event(mrt, c, RTM_NEWROUTE);
	return 0;
}

/* Close the multicast socket, and clear the vif tables etc */
static void mroute_clean_tables(struct mr_table *mrt, bool all)
{
	struct mfc_cache *c, *tmp;
	LIST_HEAD(list);
	int i;

	/* Shut down all active vif entries */
	for (i = 0; i < mrt->maxvif; i++) {
		if (!all && (mrt->vif_table[i].flags & VIFF_STATIC))
			continue;
		vif_delete(mrt, i, 0, &list);
	}
	unregister_netdevice_many(&list);

	/* Wipe the cache */
	list_for_each_entry_safe(c, tmp, &mrt->mfc_cache_list, list) {
		if (!all && (c->mfc_flags & MFC_STATIC))
			continue;
		rhltable_remove(&mrt->mfc_hash, &c->mnode, ipmr_rht_params);
		list_del_rcu(&c->list);
		mroute_netlink_event(mrt, c, RTM_DELROUTE);
		ipmr_cache_free(c);
	}

	if (atomic_read(&mrt->cache_resolve_queue_len) != 0) {
		spin_lock_bh(&mfc_unres_lock);
		list_for_each_entry_safe(c, tmp, &mrt->mfc_unres_queue, list) {
			list_del(&c->list);
			mroute_netlink_event(mrt, c, RTM_DELROUTE);
			ipmr_destroy_unres(mrt, c);
		}
		spin_unlock_bh(&mfc_unres_lock);
	}
}

/* called from ip_ra_control(), before an RCU grace period,
 * we dont need to call synchronize_rcu() here
 */
static void mrtsock_destruct(struct sock *sk)
{
	struct net *net = sock_net(sk);
	struct mr_table *mrt;

	ASSERT_RTNL();
	ipmr_for_each_table(mrt, net) {
		if (sk == rtnl_dereference(mrt->mroute_sk)) {
			IPV4_DEVCONF_ALL(net, MC_FORWARDING)--;
			inet_netconf_notify_devconf(net, RTM_NEWNETCONF,
						    NETCONFA_MC_FORWARDING,
						    NETCONFA_IFINDEX_ALL,
						    net->ipv4.devconf_all);
			RCU_INIT_POINTER(mrt->mroute_sk, NULL);
			mroute_clean_tables(mrt, false);
		}
	}
}

/* Socket options and virtual interface manipulation. The whole
 * virtual interface system is a complete heap, but unfortunately
 * that's how BSD mrouted happens to think. Maybe one day with a proper
 * MOSPF/PIM router set up we can clean this up.
 */

int ip_mroute_setsockopt(struct sock *sk, int optname, char __user *optval,
			 unsigned int optlen)
{
	struct net *net = sock_net(sk);
	int val, ret = 0, parent = 0;
	struct mr_table *mrt;
	struct vifctl vif;
	struct mfcctl mfc;
	u32 uval;

	/* There's one exception to the lock - MRT_DONE which needs to unlock */
	rtnl_lock();
	if (sk->sk_type != SOCK_RAW ||
	    inet_sk(sk)->inet_num != IPPROTO_IGMP) {
		ret = -EOPNOTSUPP;
		goto out_unlock;
	}

	mrt = ipmr_get_table(net, raw_sk(sk)->ipmr_table ? : RT_TABLE_DEFAULT);
	if (!mrt) {
		ret = -ENOENT;
		goto out_unlock;
	}
	if (optname != MRT_INIT) {
		if (sk != rcu_access_pointer(mrt->mroute_sk) &&
		    !ns_capable(net->user_ns, CAP_NET_ADMIN)) {
			ret = -EACCES;
			goto out_unlock;
		}
	}

	switch (optname) {
	case MRT_INIT:
		if (optlen != sizeof(int)) {
			ret = -EINVAL;
			break;
		}
		if (rtnl_dereference(mrt->mroute_sk)) {
			ret = -EADDRINUSE;
			break;
		}

		ret = ip_ra_control(sk, 1, mrtsock_destruct);
		if (ret == 0) {
			rcu_assign_pointer(mrt->mroute_sk, sk);
			IPV4_DEVCONF_ALL(net, MC_FORWARDING)++;
			inet_netconf_notify_devconf(net, RTM_NEWNETCONF,
						    NETCONFA_MC_FORWARDING,
						    NETCONFA_IFINDEX_ALL,
						    net->ipv4.devconf_all);
		}
		break;
	case MRT_DONE:
		if (sk != rcu_access_pointer(mrt->mroute_sk)) {
			ret = -EACCES;
		} else {
			ret = ip_ra_control(sk, 0, NULL);
			goto out_unlock;
		}
		break;
	case MRT_ADD_VIF:
	case MRT_DEL_VIF:
		if (optlen != sizeof(vif)) {
			ret = -EINVAL;
			break;
		}
		if (copy_from_user(&vif, optval, sizeof(vif))) {
			ret = -EFAULT;
			break;
		}
		if (vif.vifc_vifi >= MAXVIFS) {
			ret = -ENFILE;
			break;
		}
		if (optname == MRT_ADD_VIF) {
			ret = vif_add(net, mrt, &vif,
				      sk == rtnl_dereference(mrt->mroute_sk));
		} else {
			ret = vif_delete(mrt, vif.vifc_vifi, 0, NULL);
		}
		break;
	/* Manipulate the forwarding caches. These live
	 * in a sort of kernel/user symbiosis.
	 */
	case MRT_ADD_MFC:
	case MRT_DEL_MFC:
		parent = -1;
	case MRT_ADD_MFC_PROXY:
	case MRT_DEL_MFC_PROXY:
		if (optlen != sizeof(mfc)) {
			ret = -EINVAL;
			break;
		}
		if (copy_from_user(&mfc, optval, sizeof(mfc))) {
			ret = -EFAULT;
			break;
		}
		if (parent == 0)
			parent = mfc.mfcc_parent;
		if (optname == MRT_DEL_MFC || optname == MRT_DEL_MFC_PROXY)
			ret = ipmr_mfc_delete(mrt, &mfc, parent);
		else
			ret = ipmr_mfc_add(net, mrt, &mfc,
					   sk == rtnl_dereference(mrt->mroute_sk),
					   parent);
		break;
	/* Control PIM assert. */
	case MRT_ASSERT:
		if (optlen != sizeof(val)) {
			ret = -EINVAL;
			break;
		}
		if (get_user(val, (int __user *)optval)) {
			ret = -EFAULT;
			break;
		}
		mrt->mroute_do_assert = val;
		break;
	case MRT_PIM:
		if (!ipmr_pimsm_enabled()) {
			ret = -ENOPROTOOPT;
			break;
		}
		if (optlen != sizeof(val)) {
			ret = -EINVAL;
			break;
		}
		if (get_user(val, (int __user *)optval)) {
			ret = -EFAULT;
			break;
		}

		val = !!val;
		if (val != mrt->mroute_do_pim) {
			mrt->mroute_do_pim = val;
			mrt->mroute_do_assert = val;
		}
		break;
	case MRT_TABLE:
		if (!IS_BUILTIN(CONFIG_IP_MROUTE_MULTIPLE_TABLES)) {
			ret = -ENOPROTOOPT;
			break;
		}
		if (optlen != sizeof(uval)) {
			ret = -EINVAL;
			break;
		}
		if (get_user(uval, (u32 __user *)optval)) {
			ret = -EFAULT;
			break;
		}

		if (sk == rtnl_dereference(mrt->mroute_sk)) {
			ret = -EBUSY;
		} else {
			mrt = ipmr_new_table(net, uval);
			if (IS_ERR(mrt))
				ret = PTR_ERR(mrt);
			else
				raw_sk(sk)->ipmr_table = uval;
		}
		break;
	/* Spurious command, or MRT_VERSION which you cannot set. */
	default:
		ret = -ENOPROTOOPT;
	}
out_unlock:
	rtnl_unlock();
	return ret;
}

/* Getsock opt support for the multicast routing system. */
int ip_mroute_getsockopt(struct sock *sk, int optname, char __user *optval, int __user *optlen)
{
	int olr;
	int val;
	struct net *net = sock_net(sk);
	struct mr_table *mrt;

	if (sk->sk_type != SOCK_RAW ||
	    inet_sk(sk)->inet_num != IPPROTO_IGMP)
		return -EOPNOTSUPP;

	mrt = ipmr_get_table(net, raw_sk(sk)->ipmr_table ? : RT_TABLE_DEFAULT);
	if (!mrt)
		return -ENOENT;

	switch (optname) {
	case MRT_VERSION:
		val = 0x0305;
		break;
	case MRT_PIM:
		if (!ipmr_pimsm_enabled())
			return -ENOPROTOOPT;
		val = mrt->mroute_do_pim;
		break;
	case MRT_ASSERT:
		val = mrt->mroute_do_assert;
		break;
	default:
		return -ENOPROTOOPT;
	}

	if (get_user(olr, optlen))
		return -EFAULT;
	olr = min_t(unsigned int, olr, sizeof(int));
	if (olr < 0)
		return -EINVAL;
	if (put_user(olr, optlen))
		return -EFAULT;
	if (copy_to_user(optval, &val, olr))
		return -EFAULT;
	return 0;
}

/* The IP multicast ioctl support routines. */
int ipmr_ioctl(struct sock *sk, int cmd, void __user *arg)
{
	struct sioc_sg_req sr;
	struct sioc_vif_req vr;
	struct vif_device *vif;
	struct mfc_cache *c;
	struct net *net = sock_net(sk);
	struct mr_table *mrt;

	mrt = ipmr_get_table(net, raw_sk(sk)->ipmr_table ? : RT_TABLE_DEFAULT);
	if (!mrt)
		return -ENOENT;

	switch (cmd) {
	case SIOCGETVIFCNT:
		if (copy_from_user(&vr, arg, sizeof(vr)))
			return -EFAULT;
		if (vr.vifi >= mrt->maxvif)
			return -EINVAL;
		read_lock(&mrt_lock);
		vif = &mrt->vif_table[vr.vifi];
		if (VIF_EXISTS(mrt, vr.vifi)) {
			vr.icount = vif->pkt_in;
			vr.ocount = vif->pkt_out;
			vr.ibytes = vif->bytes_in;
			vr.obytes = vif->bytes_out;
			read_unlock(&mrt_lock);

			if (copy_to_user(arg, &vr, sizeof(vr)))
				return -EFAULT;
			return 0;
		}
		read_unlock(&mrt_lock);
		return -EADDRNOTAVAIL;
	case SIOCGETSGCNT:
		if (copy_from_user(&sr, arg, sizeof(sr)))
			return -EFAULT;

		rcu_read_lock();
		c = ipmr_cache_find(mrt, sr.src.s_addr, sr.grp.s_addr);
		if (c) {
			sr.pktcnt = c->mfc_un.res.pkt;
			sr.bytecnt = c->mfc_un.res.bytes;
			sr.wrong_if = c->mfc_un.res.wrong_if;
			rcu_read_unlock();

			if (copy_to_user(arg, &sr, sizeof(sr)))
				return -EFAULT;
			return 0;
		}
		rcu_read_unlock();
		return -EADDRNOTAVAIL;
	default:
		return -ENOIOCTLCMD;
	}
}

#ifdef CONFIG_COMPAT
struct compat_sioc_sg_req {
	struct in_addr src;
	struct in_addr grp;
	compat_ulong_t pktcnt;
	compat_ulong_t bytecnt;
	compat_ulong_t wrong_if;
};

struct compat_sioc_vif_req {
	vifi_t	vifi;		/* Which iface */
	compat_ulong_t icount;
	compat_ulong_t ocount;
	compat_ulong_t ibytes;
	compat_ulong_t obytes;
};

int ipmr_compat_ioctl(struct sock *sk, unsigned int cmd, void __user *arg)
{
	struct compat_sioc_sg_req sr;
	struct compat_sioc_vif_req vr;
	struct vif_device *vif;
	struct mfc_cache *c;
	struct net *net = sock_net(sk);
	struct mr_table *mrt;

	mrt = ipmr_get_table(net, raw_sk(sk)->ipmr_table ? : RT_TABLE_DEFAULT);
	if (!mrt)
		return -ENOENT;

	switch (cmd) {
	case SIOCGETVIFCNT:
		if (copy_from_user(&vr, arg, sizeof(vr)))
			return -EFAULT;
		if (vr.vifi >= mrt->maxvif)
			return -EINVAL;
		read_lock(&mrt_lock);
		vif = &mrt->vif_table[vr.vifi];
		if (VIF_EXISTS(mrt, vr.vifi)) {
			vr.icount = vif->pkt_in;
			vr.ocount = vif->pkt_out;
			vr.ibytes = vif->bytes_in;
			vr.obytes = vif->bytes_out;
			read_unlock(&mrt_lock);

			if (copy_to_user(arg, &vr, sizeof(vr)))
				return -EFAULT;
			return 0;
		}
		read_unlock(&mrt_lock);
		return -EADDRNOTAVAIL;
	case SIOCGETSGCNT:
		if (copy_from_user(&sr, arg, sizeof(sr)))
			return -EFAULT;

		rcu_read_lock();
		c = ipmr_cache_find(mrt, sr.src.s_addr, sr.grp.s_addr);
		if (c) {
			sr.pktcnt = c->mfc_un.res.pkt;
			sr.bytecnt = c->mfc_un.res.bytes;
			sr.wrong_if = c->mfc_un.res.wrong_if;
			rcu_read_unlock();

			if (copy_to_user(arg, &sr, sizeof(sr)))
				return -EFAULT;
			return 0;
		}
		rcu_read_unlock();
		return -EADDRNOTAVAIL;
	default:
		return -ENOIOCTLCMD;
	}
}
#endif

static int ipmr_device_event(struct notifier_block *this, unsigned long event, void *ptr)
{
	struct net_device *dev = netdev_notifier_info_to_dev(ptr);
	struct net *net = dev_net(dev);
	struct mr_table *mrt;
	struct vif_device *v;
	int ct;

	if (event != NETDEV_UNREGISTER)
		return NOTIFY_DONE;

	ipmr_for_each_table(mrt, net) {
		v = &mrt->vif_table[0];
		for (ct = 0; ct < mrt->maxvif; ct++, v++) {
			if (v->dev == dev)
				vif_delete(mrt, ct, 1, NULL);
		}
	}
	return NOTIFY_DONE;
}

static struct notifier_block ip_mr_notifier = {
	.notifier_call = ipmr_device_event,
};

/* Encapsulate a packet by attaching a valid IPIP header to it.
 * This avoids tunnel drivers and other mess and gives us the speed so
 * important for multicast video.
 */
static void ip_encap(struct net *net, struct sk_buff *skb,
		     __be32 saddr, __be32 daddr)
{
	struct iphdr *iph;
	const struct iphdr *old_iph = ip_hdr(skb);

	skb_push(skb, sizeof(struct iphdr));
	skb->transport_header = skb->network_header;
	skb_reset_network_header(skb);
	iph = ip_hdr(skb);

	iph->version	=	4;
	iph->tos	=	old_iph->tos;
	iph->ttl	=	old_iph->ttl;
	iph->frag_off	=	0;
	iph->daddr	=	daddr;
	iph->saddr	=	saddr;
	iph->protocol	=	IPPROTO_IPIP;
	iph->ihl	=	5;
	iph->tot_len	=	htons(skb->len);
	ip_select_ident(net, skb, NULL);
	ip_send_check(iph);

	memset(&(IPCB(skb)->opt), 0, sizeof(IPCB(skb)->opt));
	nf_reset(skb);
}

static inline int ipmr_forward_finish(struct net *net, struct sock *sk,
				      struct sk_buff *skb)
{
	struct ip_options *opt = &(IPCB(skb)->opt);

	IP_INC_STATS(net, IPSTATS_MIB_OUTFORWDATAGRAMS);
	IP_ADD_STATS(net, IPSTATS_MIB_OUTOCTETS, skb->len);

	if (unlikely(opt->optlen))
		ip_forward_options(skb);

	return dst_output(net, sk, skb);
}

/* Processing handlers for ipmr_forward */

static void ipmr_queue_xmit(struct net *net, struct mr_table *mrt,
			    struct sk_buff *skb, struct mfc_cache *c, int vifi)
{
	const struct iphdr *iph = ip_hdr(skb);
	struct vif_device *vif = &mrt->vif_table[vifi];
	struct net_device *dev;
	struct rtable *rt;
	struct flowi4 fl4;
	int    encap = 0;

	if (!vif->dev)
		goto out_free;

	if (vif->flags & VIFF_REGISTER) {
		vif->pkt_out++;
		vif->bytes_out += skb->len;
		vif->dev->stats.tx_bytes += skb->len;
		vif->dev->stats.tx_packets++;
		ipmr_cache_report(mrt, skb, vifi, IGMPMSG_WHOLEPKT);
		goto out_free;
	}

	if (vif->flags & VIFF_TUNNEL) {
		rt = ip_route_output_ports(net, &fl4, NULL,
					   vif->remote, vif->local,
					   0, 0,
					   IPPROTO_IPIP,
					   RT_TOS(iph->tos), vif->link);
		if (IS_ERR(rt))
			goto out_free;
		encap = sizeof(struct iphdr);
	} else {
		rt = ip_route_output_ports(net, &fl4, NULL, iph->daddr, 0,
					   0, 0,
					   IPPROTO_IPIP,
					   RT_TOS(iph->tos), vif->link);
		if (IS_ERR(rt))
			goto out_free;
	}

	dev = rt->dst.dev;

	if (skb->len+encap > dst_mtu(&rt->dst) && (ntohs(iph->frag_off) & IP_DF)) {
		/* Do not fragment multicasts. Alas, IPv4 does not
		 * allow to send ICMP, so that packets will disappear
		 * to blackhole.
		 */
		IP_INC_STATS(net, IPSTATS_MIB_FRAGFAILS);
		ip_rt_put(rt);
		goto out_free;
	}

	encap += LL_RESERVED_SPACE(dev) + rt->dst.header_len;

	if (skb_cow(skb, encap)) {
		ip_rt_put(rt);
		goto out_free;
	}

	vif->pkt_out++;
	vif->bytes_out += skb->len;

	skb_dst_drop(skb);
	skb_dst_set(skb, &rt->dst);
	ip_decrease_ttl(ip_hdr(skb));

	/* FIXME: forward and output firewalls used to be called here.
	 * What do we do with netfilter? -- RR
	 */
	if (vif->flags & VIFF_TUNNEL) {
		ip_encap(net, skb, vif->local, vif->remote);
		/* FIXME: extra output firewall step used to be here. --RR */
		vif->dev->stats.tx_packets++;
		vif->dev->stats.tx_bytes += skb->len;
	}

	IPCB(skb)->flags |= IPSKB_FORWARDED;

	/* RFC1584 teaches, that DVMRP/PIM router must deliver packets locally
	 * not only before forwarding, but after forwarding on all output
	 * interfaces. It is clear, if mrouter runs a multicasting
	 * program, it should receive packets not depending to what interface
	 * program is joined.
	 * If we will not make it, the program will have to join on all
	 * interfaces. On the other hand, multihoming host (or router, but
	 * not mrouter) cannot join to more than one interface - it will
	 * result in receiving multiple packets.
	 */
	NF_HOOK(NFPROTO_IPV4, NF_INET_FORWARD,
		net, NULL, skb, skb->dev, dev,
		ipmr_forward_finish);
	return;

out_free:
	kfree_skb(skb);
}

static int ipmr_find_vif(struct mr_table *mrt, struct net_device *dev)
{
	int ct;

	for (ct = mrt->maxvif-1; ct >= 0; ct--) {
		if (mrt->vif_table[ct].dev == dev)
			break;
	}
	return ct;
}

/* "local" means that we should preserve one skb (for local delivery) */
static void ip_mr_forward(struct net *net, struct mr_table *mrt,
			  struct net_device *dev, struct sk_buff *skb,
			  struct mfc_cache *cache, int local)
{
	int true_vifi = ipmr_find_vif(mrt, dev);
	int psend = -1;
	int vif, ct;

	vif = cache->mfc_parent;
	cache->mfc_un.res.pkt++;
	cache->mfc_un.res.bytes += skb->len;
	cache->mfc_un.res.lastuse = jiffies;

	if (cache->mfc_origin == htonl(INADDR_ANY) && true_vifi >= 0) {
		struct mfc_cache *cache_proxy;

		/* For an (*,G) entry, we only check that the incomming
		 * interface is part of the static tree.
		 */
		cache_proxy = ipmr_cache_find_any_parent(mrt, vif);
		if (cache_proxy &&
		    cache_proxy->mfc_un.res.ttls[true_vifi] < 255)
			goto forward;
	}

	/* Wrong interface: drop packet and (maybe) send PIM assert. */
	if (mrt->vif_table[vif].dev != dev) {
		if (rt_is_output_route(skb_rtable(skb))) {
			/* It is our own packet, looped back.
			 * Very complicated situation...
			 *
			 * The best workaround until routing daemons will be
			 * fixed is not to redistribute packet, if it was
			 * send through wrong interface. It means, that
			 * multicast applications WILL NOT work for
			 * (S,G), which have default multicast route pointing
			 * to wrong oif. In any case, it is not a good
			 * idea to use multicasting applications on router.
			 */
			goto dont_forward;
		}

		cache->mfc_un.res.wrong_if++;

		if (true_vifi >= 0 && mrt->mroute_do_assert &&
		    /* pimsm uses asserts, when switching from RPT to SPT,
		     * so that we cannot check that packet arrived on an oif.
		     * It is bad, but otherwise we would need to move pretty
		     * large chunk of pimd to kernel. Ough... --ANK
		     */
		    (mrt->mroute_do_pim ||
		     cache->mfc_un.res.ttls[true_vifi] < 255) &&
		    time_after(jiffies,
			       cache->mfc_un.res.last_assert + MFC_ASSERT_THRESH)) {
			cache->mfc_un.res.last_assert = jiffies;
			ipmr_cache_report(mrt, skb, true_vifi, IGMPMSG_WRONGVIF);
		}
		goto dont_forward;
	}

forward:
	mrt->vif_table[vif].pkt_in++;
	mrt->vif_table[vif].bytes_in += skb->len;

	/* Forward the frame */
	if (cache->mfc_origin == htonl(INADDR_ANY) &&
	    cache->mfc_mcastgrp == htonl(INADDR_ANY)) {
		if (true_vifi >= 0 &&
		    true_vifi != cache->mfc_parent &&
		    ip_hdr(skb)->ttl >
				cache->mfc_un.res.ttls[cache->mfc_parent]) {
			/* It's an (*,*) entry and the packet is not coming from
			 * the upstream: forward the packet to the upstream
			 * only.
			 */
			psend = cache->mfc_parent;
			goto last_forward;
		}
		goto dont_forward;
	}
	for (ct = cache->mfc_un.res.maxvif - 1;
	     ct >= cache->mfc_un.res.minvif; ct--) {
		/* For (*,G) entry, don't forward to the incoming interface */
		if ((cache->mfc_origin != htonl(INADDR_ANY) ||
		     ct != true_vifi) &&
		    ip_hdr(skb)->ttl > cache->mfc_un.res.ttls[ct]) {
			if (psend != -1) {
				struct sk_buff *skb2 = skb_clone(skb, GFP_ATOMIC);

				if (skb2)
					ipmr_queue_xmit(net, mrt, skb2, cache,
							psend);
			}
			psend = ct;
		}
	}
last_forward:
	if (psend != -1) {
		if (local) {
			struct sk_buff *skb2 = skb_clone(skb, GFP_ATOMIC);

			if (skb2)
				ipmr_queue_xmit(net, mrt, skb2, cache, psend);
		} else {
			ipmr_queue_xmit(net, mrt, skb, cache, psend);
			return;
		}
	}

dont_forward:
	if (!local)
		kfree_skb(skb);
}

static struct mr_table *ipmr_rt_fib_lookup(struct net *net, struct sk_buff *skb)
{
	struct rtable *rt = skb_rtable(skb);
	struct iphdr *iph = ip_hdr(skb);
	struct flowi4 fl4 = {
		.daddr = iph->daddr,
		.saddr = iph->saddr,
		.flowi4_tos = RT_TOS(iph->tos),
		.flowi4_oif = (rt_is_output_route(rt) ?
			       skb->dev->ifindex : 0),
		.flowi4_iif = (rt_is_output_route(rt) ?
			       LOOPBACK_IFINDEX :
			       skb->dev->ifindex),
		.flowi4_mark = skb->mark,
	};
	struct mr_table *mrt;
	int err;

	err = ipmr_fib_lookup(net, &fl4, &mrt);
	if (err)
		return ERR_PTR(err);
	return mrt;
}

/* Multicast packets for forwarding arrive here
 * Called with rcu_read_lock();
 */
int ip_mr_input(struct sk_buff *skb)
{
	struct mfc_cache *cache;
	struct net *net = dev_net(skb->dev);
	int local = skb_rtable(skb)->rt_flags & RTCF_LOCAL;
	struct mr_table *mrt;
	struct net_device *dev;

	/* skb->dev passed in is the loX master dev for vrfs.
	 * As there are no vifs associated with loopback devices,
	 * get the proper interface that does have a vif associated with it.
	 */
	dev = skb->dev;
	if (netif_is_l3_master(skb->dev)) {
		dev = dev_get_by_index_rcu(net, IPCB(skb)->iif);
		if (!dev) {
			kfree_skb(skb);
			return -ENODEV;
		}
	}

	/* Packet is looped back after forward, it should not be
	 * forwarded second time, but still can be delivered locally.
	 */
	if (IPCB(skb)->flags & IPSKB_FORWARDED)
		goto dont_forward;

	mrt = ipmr_rt_fib_lookup(net, skb);
	if (IS_ERR(mrt)) {
		kfree_skb(skb);
		return PTR_ERR(mrt);
	}
	if (!local) {
		if (IPCB(skb)->opt.router_alert) {
			if (ip_call_ra_chain(skb))
				return 0;
		} else if (ip_hdr(skb)->protocol == IPPROTO_IGMP) {
			/* IGMPv1 (and broken IGMPv2 implementations sort of
			 * Cisco IOS <= 11.2(8)) do not put router alert
			 * option to IGMP packets destined to routable
			 * groups. It is very bad, because it means
			 * that we can forward NO IGMP messages.
			 */
			struct sock *mroute_sk;

			mroute_sk = rcu_dereference(mrt->mroute_sk);
			if (mroute_sk) {
				nf_reset(skb);
				raw_rcv(mroute_sk, skb);
				return 0;
			}
		    }
	}

	/* already under rcu_read_lock() */
	cache = ipmr_cache_find(mrt, ip_hdr(skb)->saddr, ip_hdr(skb)->daddr);
	if (!cache) {
		int vif = ipmr_find_vif(mrt, dev);

		if (vif >= 0)
			cache = ipmr_cache_find_any(mrt, ip_hdr(skb)->daddr,
						    vif);
	}

	/* No usable cache entry */
	if (!cache) {
		int vif;

		if (local) {
			struct sk_buff *skb2 = skb_clone(skb, GFP_ATOMIC);
			ip_local_deliver(skb);
			if (!skb2)
				return -ENOBUFS;
			skb = skb2;
		}

		read_lock(&mrt_lock);
		vif = ipmr_find_vif(mrt, dev);
		if (vif >= 0) {
			int err2 = ipmr_cache_unresolved(mrt, vif, skb, dev);
			read_unlock(&mrt_lock);

			return err2;
		}
		read_unlock(&mrt_lock);
		kfree_skb(skb);
		return -ENODEV;
	}

	read_lock(&mrt_lock);
	ip_mr_forward(net, mrt, dev, skb, cache, local);
	read_unlock(&mrt_lock);

	if (local)
		return ip_local_deliver(skb);

	return 0;

dont_forward:
	if (local)
		return ip_local_deliver(skb);
	kfree_skb(skb);
	return 0;
}

#ifdef CONFIG_IP_PIMSM_V1
/* Handle IGMP messages of PIMv1 */
int pim_rcv_v1(struct sk_buff *skb)
{
	struct igmphdr *pim;
	struct net *net = dev_net(skb->dev);
	struct mr_table *mrt;

	if (!pskb_may_pull(skb, sizeof(*pim) + sizeof(struct iphdr)))
		goto drop;

	pim = igmp_hdr(skb);

	mrt = ipmr_rt_fib_lookup(net, skb);
	if (IS_ERR(mrt))
		goto drop;
	if (!mrt->mroute_do_pim ||
	    pim->group != PIM_V1_VERSION || pim->code != PIM_V1_REGISTER)
		goto drop;

	if (__pim_rcv(mrt, skb, sizeof(*pim))) {
drop:
		kfree_skb(skb);
	}
	return 0;
}
#endif

#ifdef CONFIG_IP_PIMSM_V2
static int pim_rcv(struct sk_buff *skb)
{
	struct pimreghdr *pim;
	struct net *net = dev_net(skb->dev);
	struct mr_table *mrt;

	if (!pskb_may_pull(skb, sizeof(*pim) + sizeof(struct iphdr)))
		goto drop;

	pim = (struct pimreghdr *)skb_transport_header(skb);
	if (pim->type != ((PIM_VERSION << 4) | (PIM_TYPE_REGISTER)) ||
	    (pim->flags & PIM_NULL_REGISTER) ||
	    (ip_compute_csum((void *)pim, sizeof(*pim)) != 0 &&
	     csum_fold(skb_checksum(skb, 0, skb->len, 0))))
		goto drop;

	mrt = ipmr_rt_fib_lookup(net, skb);
	if (IS_ERR(mrt))
		goto drop;
	if (__pim_rcv(mrt, skb, sizeof(*pim))) {
drop:
		kfree_skb(skb);
	}
	return 0;
}
#endif

static int __ipmr_fill_mroute(struct mr_table *mrt, struct sk_buff *skb,
			      struct mfc_cache *c, struct rtmsg *rtm)
{
	struct rta_mfc_stats mfcs;
	struct nlattr *mp_attr;
	struct rtnexthop *nhp;
	unsigned long lastuse;
	int ct;

	/* If cache is unresolved, don't try to parse IIF and OIF */
	if (c->mfc_parent >= MAXVIFS) {
		rtm->rtm_flags |= RTNH_F_UNRESOLVED;
		return -ENOENT;
	}

	if (VIF_EXISTS(mrt, c->mfc_parent) &&
	    nla_put_u32(skb, RTA_IIF, mrt->vif_table[c->mfc_parent].dev->ifindex) < 0)
		return -EMSGSIZE;

	if (!(mp_attr = nla_nest_start(skb, RTA_MULTIPATH)))
		return -EMSGSIZE;

	for (ct = c->mfc_un.res.minvif; ct < c->mfc_un.res.maxvif; ct++) {
		if (VIF_EXISTS(mrt, ct) && c->mfc_un.res.ttls[ct] < 255) {
			if (!(nhp = nla_reserve_nohdr(skb, sizeof(*nhp)))) {
				nla_nest_cancel(skb, mp_attr);
				return -EMSGSIZE;
			}

			nhp->rtnh_flags = 0;
			nhp->rtnh_hops = c->mfc_un.res.ttls[ct];
			nhp->rtnh_ifindex = mrt->vif_table[ct].dev->ifindex;
			nhp->rtnh_len = sizeof(*nhp);
		}
	}

	nla_nest_end(skb, mp_attr);

	lastuse = READ_ONCE(c->mfc_un.res.lastuse);
	lastuse = time_after_eq(jiffies, lastuse) ? jiffies - lastuse : 0;

	mfcs.mfcs_packets = c->mfc_un.res.pkt;
	mfcs.mfcs_bytes = c->mfc_un.res.bytes;
	mfcs.mfcs_wrong_if = c->mfc_un.res.wrong_if;
	if (nla_put_64bit(skb, RTA_MFC_STATS, sizeof(mfcs), &mfcs, RTA_PAD) ||
	    nla_put_u64_64bit(skb, RTA_EXPIRES, jiffies_to_clock_t(lastuse),
			      RTA_PAD))
		return -EMSGSIZE;

	rtm->rtm_type = RTN_MULTICAST;
	return 1;
}

int ipmr_get_route(struct net *net, struct sk_buff *skb,
		   __be32 saddr, __be32 daddr,
		   struct rtmsg *rtm, u32 portid)
{
	struct mfc_cache *cache;
	struct mr_table *mrt;
	int err;

	mrt = ipmr_get_table(net, RT_TABLE_DEFAULT);
	if (!mrt)
		return -ENOENT;

	rcu_read_lock();
	cache = ipmr_cache_find(mrt, saddr, daddr);
	if (!cache && skb->dev) {
		int vif = ipmr_find_vif(mrt, skb->dev);

		if (vif >= 0)
			cache = ipmr_cache_find_any(mrt, daddr, vif);
	}
	if (!cache) {
		struct sk_buff *skb2;
		struct iphdr *iph;
		struct net_device *dev;
		int vif = -1;

		dev = skb->dev;
		read_lock(&mrt_lock);
		if (dev)
			vif = ipmr_find_vif(mrt, dev);
		if (vif < 0) {
			read_unlock(&mrt_lock);
			rcu_read_unlock();
			return -ENODEV;
		}
		skb2 = skb_clone(skb, GFP_ATOMIC);
		if (!skb2) {
			read_unlock(&mrt_lock);
			rcu_read_unlock();
			return -ENOMEM;
		}

		NETLINK_CB(skb2).portid = portid;
		skb_push(skb2, sizeof(struct iphdr));
		skb_reset_network_header(skb2);
		iph = ip_hdr(skb2);
		iph->ihl = sizeof(struct iphdr) >> 2;
		iph->saddr = saddr;
		iph->daddr = daddr;
		iph->version = 0;
		err = ipmr_cache_unresolved(mrt, vif, skb2, dev);
		read_unlock(&mrt_lock);
		rcu_read_unlock();
		return err;
	}

	read_lock(&mrt_lock);
	err = __ipmr_fill_mroute(mrt, skb, cache, rtm);
	read_unlock(&mrt_lock);
	rcu_read_unlock();
	return err;
}

static int ipmr_fill_mroute(struct mr_table *mrt, struct sk_buff *skb,
			    u32 portid, u32 seq, struct mfc_cache *c, int cmd,
			    int flags)
{
	struct nlmsghdr *nlh;
	struct rtmsg *rtm;
	int err;

	nlh = nlmsg_put(skb, portid, seq, cmd, sizeof(*rtm), flags);
	if (!nlh)
		return -EMSGSIZE;

	rtm = nlmsg_data(nlh);
	rtm->rtm_family   = RTNL_FAMILY_IPMR;
	rtm->rtm_dst_len  = 32;
	rtm->rtm_src_len  = 32;
	rtm->rtm_tos      = 0;
	rtm->rtm_table    = mrt->id;
	if (nla_put_u32(skb, RTA_TABLE, mrt->id))
		goto nla_put_failure;
	rtm->rtm_type     = RTN_MULTICAST;
	rtm->rtm_scope    = RT_SCOPE_UNIVERSE;
	if (c->mfc_flags & MFC_STATIC)
		rtm->rtm_protocol = RTPROT_STATIC;
	else
		rtm->rtm_protocol = RTPROT_MROUTED;
	rtm->rtm_flags    = 0;

	if (nla_put_in_addr(skb, RTA_SRC, c->mfc_origin) ||
	    nla_put_in_addr(skb, RTA_DST, c->mfc_mcastgrp))
		goto nla_put_failure;
	err = __ipmr_fill_mroute(mrt, skb, c, rtm);
	/* do not break the dump if cache is unresolved */
	if (err < 0 && err != -ENOENT)
		goto nla_put_failure;

	nlmsg_end(skb, nlh);
	return 0;

nla_put_failure:
	nlmsg_cancel(skb, nlh);
	return -EMSGSIZE;
}

static size_t mroute_msgsize(bool unresolved, int maxvif)
{
	size_t len =
		NLMSG_ALIGN(sizeof(struct rtmsg))
		+ nla_total_size(4)	/* RTA_TABLE */
		+ nla_total_size(4)	/* RTA_SRC */
		+ nla_total_size(4)	/* RTA_DST */
		;

	if (!unresolved)
		len = len
		      + nla_total_size(4)	/* RTA_IIF */
		      + nla_total_size(0)	/* RTA_MULTIPATH */
		      + maxvif * NLA_ALIGN(sizeof(struct rtnexthop))
						/* RTA_MFC_STATS */
		      + nla_total_size_64bit(sizeof(struct rta_mfc_stats))
		;

	return len;
}

static void mroute_netlink_event(struct mr_table *mrt, struct mfc_cache *mfc,
				 int cmd)
{
	struct net *net = read_pnet(&mrt->net);
	struct sk_buff *skb;
	int err = -ENOBUFS;

	skb = nlmsg_new(mroute_msgsize(mfc->mfc_parent >= MAXVIFS, mrt->maxvif),
			GFP_ATOMIC);
	if (!skb)
		goto errout;

	err = ipmr_fill_mroute(mrt, skb, 0, 0, mfc, cmd, 0);
	if (err < 0)
		goto errout;

	rtnl_notify(skb, net, 0, RTNLGRP_IPV4_MROUTE, NULL, GFP_ATOMIC);
	return;

errout:
	kfree_skb(skb);
	if (err < 0)
		rtnl_set_sk_err(net, RTNLGRP_IPV4_MROUTE, err);
}

static size_t igmpmsg_netlink_msgsize(size_t payloadlen)
{
	size_t len =
		NLMSG_ALIGN(sizeof(struct rtgenmsg))
		+ nla_total_size(1)	/* IPMRA_CREPORT_MSGTYPE */
		+ nla_total_size(4)	/* IPMRA_CREPORT_VIF_ID */
		+ nla_total_size(4)	/* IPMRA_CREPORT_SRC_ADDR */
		+ nla_total_size(4)	/* IPMRA_CREPORT_DST_ADDR */
					/* IPMRA_CREPORT_PKT */
		+ nla_total_size(payloadlen)
		;

	return len;
}

static void igmpmsg_netlink_event(struct mr_table *mrt, struct sk_buff *pkt)
{
	struct net *net = read_pnet(&mrt->net);
	struct nlmsghdr *nlh;
	struct rtgenmsg *rtgenm;
	struct igmpmsg *msg;
	struct sk_buff *skb;
	struct nlattr *nla;
	int payloadlen;

	payloadlen = pkt->len - sizeof(struct igmpmsg);
	msg = (struct igmpmsg *)skb_network_header(pkt);

	skb = nlmsg_new(igmpmsg_netlink_msgsize(payloadlen), GFP_ATOMIC);
	if (!skb)
		goto errout;

	nlh = nlmsg_put(skb, 0, 0, RTM_NEWCACHEREPORT,
			sizeof(struct rtgenmsg), 0);
	if (!nlh)
		goto errout;
	rtgenm = nlmsg_data(nlh);
	rtgenm->rtgen_family = RTNL_FAMILY_IPMR;
	if (nla_put_u8(skb, IPMRA_CREPORT_MSGTYPE, msg->im_msgtype) ||
	    nla_put_u32(skb, IPMRA_CREPORT_VIF_ID, msg->im_vif) ||
	    nla_put_in_addr(skb, IPMRA_CREPORT_SRC_ADDR,
			    msg->im_src.s_addr) ||
	    nla_put_in_addr(skb, IPMRA_CREPORT_DST_ADDR,
			    msg->im_dst.s_addr))
		goto nla_put_failure;

	nla = nla_reserve(skb, IPMRA_CREPORT_PKT, payloadlen);
	if (!nla || skb_copy_bits(pkt, sizeof(struct igmpmsg),
				  nla_data(nla), payloadlen))
		goto nla_put_failure;

	nlmsg_end(skb, nlh);

	rtnl_notify(skb, net, 0, RTNLGRP_IPV4_MROUTE_R, NULL, GFP_ATOMIC);
	return;

nla_put_failure:
	nlmsg_cancel(skb, nlh);
errout:
	kfree_skb(skb);
	rtnl_set_sk_err(net, RTNLGRP_IPV4_MROUTE_R, -ENOBUFS);
}

static int ipmr_rtm_getroute(struct sk_buff *in_skb, struct nlmsghdr *nlh,
			     struct netlink_ext_ack *extack)
{
	struct net *net = sock_net(in_skb->sk);
	struct nlattr *tb[RTA_MAX + 1];
	struct sk_buff *skb = NULL;
	struct mfc_cache *cache;
	struct mr_table *mrt;
	struct rtmsg *rtm;
	__be32 src, grp;
	u32 tableid;
	int err;

	err = nlmsg_parse(nlh, sizeof(*rtm), tb, RTA_MAX,
			  rtm_ipv4_policy, extack);
	if (err < 0)
		goto errout;

	rtm = nlmsg_data(nlh);

	src = tb[RTA_SRC] ? nla_get_in_addr(tb[RTA_SRC]) : 0;
	grp = tb[RTA_DST] ? nla_get_in_addr(tb[RTA_DST]) : 0;
	tableid = tb[RTA_TABLE] ? nla_get_u32(tb[RTA_TABLE]) : 0;

	mrt = ipmr_get_table(net, tableid ? tableid : RT_TABLE_DEFAULT);
	if (!mrt) {
		err = -ENOENT;
		goto errout_free;
	}

	/* entries are added/deleted only under RTNL */
	rcu_read_lock();
	cache = ipmr_cache_find(mrt, src, grp);
	rcu_read_unlock();
	if (!cache) {
		err = -ENOENT;
		goto errout_free;
	}

	skb = nlmsg_new(mroute_msgsize(false, mrt->maxvif), GFP_KERNEL);
	if (!skb) {
		err = -ENOBUFS;
		goto errout_free;
	}

	err = ipmr_fill_mroute(mrt, skb, NETLINK_CB(in_skb).portid,
			       nlh->nlmsg_seq, cache,
			       RTM_NEWROUTE, 0);
	if (err < 0)
		goto errout_free;

	err = rtnl_unicast(skb, net, NETLINK_CB(in_skb).portid);

errout:
	return err;

errout_free:
	kfree_skb(skb);
	goto errout;
}

static int ipmr_rtm_dumproute(struct sk_buff *skb, struct netlink_callback *cb)
{
	struct net *net = sock_net(skb->sk);
	struct mr_table *mrt;
	struct mfc_cache *mfc;
	unsigned int t = 0, s_t;
	unsigned int e = 0, s_e;

	s_t = cb->args[0];
	s_e = cb->args[1];

	rcu_read_lock();
	ipmr_for_each_table(mrt, net) {
		if (t < s_t)
			goto next_table;
		list_for_each_entry_rcu(mfc, &mrt->mfc_cache_list, list) {
			if (e < s_e)
				goto next_entry;
			if (ipmr_fill_mroute(mrt, skb,
					     NETLINK_CB(cb->skb).portid,
					     cb->nlh->nlmsg_seq,
					     mfc, RTM_NEWROUTE,
					     NLM_F_MULTI) < 0)
				goto done;
next_entry:
			e++;
		}
		e = 0;
		s_e = 0;

		spin_lock_bh(&mfc_unres_lock);
		list_for_each_entry(mfc, &mrt->mfc_unres_queue, list) {
			if (e < s_e)
				goto next_entry2;
			if (ipmr_fill_mroute(mrt, skb,
					     NETLINK_CB(cb->skb).portid,
					     cb->nlh->nlmsg_seq,
					     mfc, RTM_NEWROUTE,
					     NLM_F_MULTI) < 0) {
				spin_unlock_bh(&mfc_unres_lock);
				goto done;
			}
next_entry2:
			e++;
		}
		spin_unlock_bh(&mfc_unres_lock);
		e = 0;
		s_e = 0;
next_table:
		t++;
	}
done:
	rcu_read_unlock();

	cb->args[1] = e;
	cb->args[0] = t;

	return skb->len;
}

static const struct nla_policy rtm_ipmr_policy[RTA_MAX + 1] = {
	[RTA_SRC]	= { .type = NLA_U32 },
	[RTA_DST]	= { .type = NLA_U32 },
	[RTA_IIF]	= { .type = NLA_U32 },
	[RTA_TABLE]	= { .type = NLA_U32 },
	[RTA_MULTIPATH]	= { .len = sizeof(struct rtnexthop) },
};

static bool ipmr_rtm_validate_proto(unsigned char rtm_protocol)
{
	switch (rtm_protocol) {
	case RTPROT_STATIC:
	case RTPROT_MROUTED:
		return true;
	}
	return false;
}

static int ipmr_nla_get_ttls(const struct nlattr *nla, struct mfcctl *mfcc)
{
	struct rtnexthop *rtnh = nla_data(nla);
	int remaining = nla_len(nla), vifi = 0;

	while (rtnh_ok(rtnh, remaining)) {
		mfcc->mfcc_ttls[vifi] = rtnh->rtnh_hops;
		if (++vifi == MAXVIFS)
			break;
		rtnh = rtnh_next(rtnh, &remaining);
	}

	return remaining > 0 ? -EINVAL : vifi;
}

/* returns < 0 on error, 0 for ADD_MFC and 1 for ADD_MFC_PROXY */
static int rtm_to_ipmr_mfcc(struct net *net, struct nlmsghdr *nlh,
			    struct mfcctl *mfcc, int *mrtsock,
			    struct mr_table **mrtret,
			    struct netlink_ext_ack *extack)
{
	struct net_device *dev = NULL;
	u32 tblid = RT_TABLE_DEFAULT;
	struct mr_table *mrt;
	struct nlattr *attr;
	struct rtmsg *rtm;
	int ret, rem;

	ret = nlmsg_validate(nlh, sizeof(*rtm), RTA_MAX, rtm_ipmr_policy,
			     extack);
	if (ret < 0)
		goto out;
	rtm = nlmsg_data(nlh);

	ret = -EINVAL;
	if (rtm->rtm_family != RTNL_FAMILY_IPMR || rtm->rtm_dst_len != 32 ||
	    rtm->rtm_type != RTN_MULTICAST ||
	    rtm->rtm_scope != RT_SCOPE_UNIVERSE ||
	    !ipmr_rtm_validate_proto(rtm->rtm_protocol))
		goto out;

	memset(mfcc, 0, sizeof(*mfcc));
	mfcc->mfcc_parent = -1;
	ret = 0;
	nlmsg_for_each_attr(attr, nlh, sizeof(struct rtmsg), rem) {
		switch (nla_type(attr)) {
		case RTA_SRC:
			mfcc->mfcc_origin.s_addr = nla_get_be32(attr);
			break;
		case RTA_DST:
			mfcc->mfcc_mcastgrp.s_addr = nla_get_be32(attr);
			break;
		case RTA_IIF:
			dev = __dev_get_by_index(net, nla_get_u32(attr));
			if (!dev) {
				ret = -ENODEV;
				goto out;
			}
			break;
		case RTA_MULTIPATH:
			if (ipmr_nla_get_ttls(attr, mfcc) < 0) {
				ret = -EINVAL;
				goto out;
			}
			break;
		case RTA_PREFSRC:
			ret = 1;
			break;
		case RTA_TABLE:
			tblid = nla_get_u32(attr);
			break;
		}
	}
	mrt = ipmr_get_table(net, tblid);
	if (!mrt) {
		ret = -ENOENT;
		goto out;
	}
	*mrtret = mrt;
	*mrtsock = rtm->rtm_protocol == RTPROT_MROUTED ? 1 : 0;
	if (dev)
		mfcc->mfcc_parent = ipmr_find_vif(mrt, dev);

out:
	return ret;
}

/* takes care of both newroute and delroute */
static int ipmr_rtm_route(struct sk_buff *skb, struct nlmsghdr *nlh,
			  struct netlink_ext_ack *extack)
{
	struct net *net = sock_net(skb->sk);
	int ret, mrtsock, parent;
	struct mr_table *tbl;
	struct mfcctl mfcc;

	mrtsock = 0;
	tbl = NULL;
	ret = rtm_to_ipmr_mfcc(net, nlh, &mfcc, &mrtsock, &tbl, extack);
	if (ret < 0)
		return ret;

	parent = ret ? mfcc.mfcc_parent : -1;
	if (nlh->nlmsg_type == RTM_NEWROUTE)
		return ipmr_mfc_add(net, tbl, &mfcc, mrtsock, parent);
	else
		return ipmr_mfc_delete(tbl, &mfcc, parent);
}

static bool ipmr_fill_table(struct mr_table *mrt, struct sk_buff *skb)
{
	u32 queue_len = atomic_read(&mrt->cache_resolve_queue_len);

	if (nla_put_u32(skb, IPMRA_TABLE_ID, mrt->id) ||
	    nla_put_u32(skb, IPMRA_TABLE_CACHE_RES_QUEUE_LEN, queue_len) ||
	    nla_put_s32(skb, IPMRA_TABLE_MROUTE_REG_VIF_NUM,
			mrt->mroute_reg_vif_num) ||
	    nla_put_u8(skb, IPMRA_TABLE_MROUTE_DO_ASSERT,
		       mrt->mroute_do_assert) ||
	    nla_put_u8(skb, IPMRA_TABLE_MROUTE_DO_PIM, mrt->mroute_do_pim))
		return false;

	return true;
}

static bool ipmr_fill_vif(struct mr_table *mrt, u32 vifid, struct sk_buff *skb)
{
	struct nlattr *vif_nest;
	struct vif_device *vif;

	/* if the VIF doesn't exist just continue */
	if (!VIF_EXISTS(mrt, vifid))
		return true;

	vif = &mrt->vif_table[vifid];
	vif_nest = nla_nest_start(skb, IPMRA_VIF);
	if (!vif_nest)
		return false;
	if (nla_put_u32(skb, IPMRA_VIFA_IFINDEX, vif->dev->ifindex) ||
	    nla_put_u32(skb, IPMRA_VIFA_VIF_ID, vifid) ||
	    nla_put_u16(skb, IPMRA_VIFA_FLAGS, vif->flags) ||
	    nla_put_u64_64bit(skb, IPMRA_VIFA_BYTES_IN, vif->bytes_in,
			      IPMRA_VIFA_PAD) ||
	    nla_put_u64_64bit(skb, IPMRA_VIFA_BYTES_OUT, vif->bytes_out,
			      IPMRA_VIFA_PAD) ||
	    nla_put_u64_64bit(skb, IPMRA_VIFA_PACKETS_IN, vif->pkt_in,
			      IPMRA_VIFA_PAD) ||
	    nla_put_u64_64bit(skb, IPMRA_VIFA_PACKETS_OUT, vif->pkt_out,
			      IPMRA_VIFA_PAD) ||
	    nla_put_be32(skb, IPMRA_VIFA_LOCAL_ADDR, vif->local) ||
	    nla_put_be32(skb, IPMRA_VIFA_REMOTE_ADDR, vif->remote)) {
		nla_nest_cancel(skb, vif_nest);
		return false;
	}
	nla_nest_end(skb, vif_nest);

	return true;
}

static int ipmr_rtm_dumplink(struct sk_buff *skb, struct netlink_callback *cb)
{
	struct net *net = sock_net(skb->sk);
	struct nlmsghdr *nlh = NULL;
	unsigned int t = 0, s_t;
	unsigned int e = 0, s_e;
	struct mr_table *mrt;

	s_t = cb->args[0];
	s_e = cb->args[1];

	ipmr_for_each_table(mrt, net) {
		struct nlattr *vifs, *af;
		struct ifinfomsg *hdr;
		u32 i;

		if (t < s_t)
			goto skip_table;
		nlh = nlmsg_put(skb, NETLINK_CB(cb->skb).portid,
				cb->nlh->nlmsg_seq, RTM_NEWLINK,
				sizeof(*hdr), NLM_F_MULTI);
		if (!nlh)
			break;

		hdr = nlmsg_data(nlh);
		memset(hdr, 0, sizeof(*hdr));
		hdr->ifi_family = RTNL_FAMILY_IPMR;

		af = nla_nest_start(skb, IFLA_AF_SPEC);
		if (!af) {
			nlmsg_cancel(skb, nlh);
			goto out;
		}

		if (!ipmr_fill_table(mrt, skb)) {
			nlmsg_cancel(skb, nlh);
			goto out;
		}

		vifs = nla_nest_start(skb, IPMRA_TABLE_VIFS);
		if (!vifs) {
			nla_nest_end(skb, af);
			nlmsg_end(skb, nlh);
			goto out;
		}
		for (i = 0; i < mrt->maxvif; i++) {
			if (e < s_e)
				goto skip_entry;
			if (!ipmr_fill_vif(mrt, i, skb)) {
				nla_nest_end(skb, vifs);
				nla_nest_end(skb, af);
				nlmsg_end(skb, nlh);
				goto out;
			}
skip_entry:
			e++;
		}
		s_e = 0;
		e = 0;
		nla_nest_end(skb, vifs);
		nla_nest_end(skb, af);
		nlmsg_end(skb, nlh);
skip_table:
		t++;
	}

out:
	cb->args[1] = e;
	cb->args[0] = t;

	return skb->len;
}

#ifdef CONFIG_PROC_FS
/* The /proc interfaces to multicast routing :
 * /proc/net/ip_mr_cache & /proc/net/ip_mr_vif
 */
struct ipmr_vif_iter {
	struct seq_net_private p;
	struct mr_table *mrt;
	int ct;
};

static struct vif_device *ipmr_vif_seq_idx(struct net *net,
					   struct ipmr_vif_iter *iter,
					   loff_t pos)
{
	struct mr_table *mrt = iter->mrt;

	for (iter->ct = 0; iter->ct < mrt->maxvif; ++iter->ct) {
		if (!VIF_EXISTS(mrt, iter->ct))
			continue;
		if (pos-- == 0)
			return &mrt->vif_table[iter->ct];
	}
	return NULL;
}

static void *ipmr_vif_seq_start(struct seq_file *seq, loff_t *pos)
	__acquires(mrt_lock)
{
	struct ipmr_vif_iter *iter = seq->private;
	struct net *net = seq_file_net(seq);
	struct mr_table *mrt;

	mrt = ipmr_get_table(net, RT_TABLE_DEFAULT);
	if (!mrt)
		return ERR_PTR(-ENOENT);

	iter->mrt = mrt;

	read_lock(&mrt_lock);
	return *pos ? ipmr_vif_seq_idx(net, seq->private, *pos - 1)
		: SEQ_START_TOKEN;
}

static void *ipmr_vif_seq_next(struct seq_file *seq, void *v, loff_t *pos)
{
	struct ipmr_vif_iter *iter = seq->private;
	struct net *net = seq_file_net(seq);
	struct mr_table *mrt = iter->mrt;

	++*pos;
	if (v == SEQ_START_TOKEN)
		return ipmr_vif_seq_idx(net, iter, 0);

	while (++iter->ct < mrt->maxvif) {
		if (!VIF_EXISTS(mrt, iter->ct))
			continue;
		return &mrt->vif_table[iter->ct];
	}
	return NULL;
}

static void ipmr_vif_seq_stop(struct seq_file *seq, void *v)
	__releases(mrt_lock)
{
	read_unlock(&mrt_lock);
}

static int ipmr_vif_seq_show(struct seq_file *seq, void *v)
{
	struct ipmr_vif_iter *iter = seq->private;
	struct mr_table *mrt = iter->mrt;

	if (v == SEQ_START_TOKEN) {
		seq_puts(seq,
			 "Interface      BytesIn  PktsIn  BytesOut PktsOut Flags Local    Remote\n");
	} else {
		const struct vif_device *vif = v;
		const char *name =  vif->dev ? vif->dev->name : "none";

		seq_printf(seq,
			   "%2zd %-10s %8ld %7ld  %8ld %7ld %05X %08X %08X\n",
			   vif - mrt->vif_table,
			   name, vif->bytes_in, vif->pkt_in,
			   vif->bytes_out, vif->pkt_out,
			   vif->flags, vif->local, vif->remote);
	}
	return 0;
}

static const struct seq_operations ipmr_vif_seq_ops = {
	.start = ipmr_vif_seq_start,
	.next  = ipmr_vif_seq_next,
	.stop  = ipmr_vif_seq_stop,
	.show  = ipmr_vif_seq_show,
};

static int ipmr_vif_open(struct inode *inode, struct file *file)
{
	return seq_open_net(inode, file, &ipmr_vif_seq_ops,
			    sizeof(struct ipmr_vif_iter));
}

static const struct file_operations ipmr_vif_fops = {
	.owner	 = THIS_MODULE,
	.open    = ipmr_vif_open,
	.read    = seq_read,
	.llseek  = seq_lseek,
	.release = seq_release_net,
};

struct ipmr_mfc_iter {
	struct seq_net_private p;
	struct mr_table *mrt;
	struct list_head *cache;
};

static struct mfc_cache *ipmr_mfc_seq_idx(struct net *net,
					  struct ipmr_mfc_iter *it, loff_t pos)
{
	struct mr_table *mrt = it->mrt;
	struct mfc_cache *mfc;

	rcu_read_lock();
	it->cache = &mrt->mfc_cache_list;
	list_for_each_entry_rcu(mfc, &mrt->mfc_cache_list, list)
		if (pos-- == 0)
			return mfc;
	rcu_read_unlock();

	spin_lock_bh(&mfc_unres_lock);
	it->cache = &mrt->mfc_unres_queue;
	list_for_each_entry(mfc, it->cache, list)
		if (pos-- == 0)
			return mfc;
	spin_unlock_bh(&mfc_unres_lock);

	it->cache = NULL;
	return NULL;
}


static void *ipmr_mfc_seq_start(struct seq_file *seq, loff_t *pos)
{
	struct ipmr_mfc_iter *it = seq->private;
	struct net *net = seq_file_net(seq);
	struct mr_table *mrt;

	mrt = ipmr_get_table(net, RT_TABLE_DEFAULT);
	if (!mrt)
		return ERR_PTR(-ENOENT);

	it->mrt = mrt;
	it->cache = NULL;
	return *pos ? ipmr_mfc_seq_idx(net, seq->private, *pos - 1)
		: SEQ_START_TOKEN;
}

static void *ipmr_mfc_seq_next(struct seq_file *seq, void *v, loff_t *pos)
{
	struct ipmr_mfc_iter *it = seq->private;
	struct net *net = seq_file_net(seq);
	struct mr_table *mrt = it->mrt;
	struct mfc_cache *mfc = v;

	++*pos;

	if (v == SEQ_START_TOKEN)
		return ipmr_mfc_seq_idx(net, seq->private, 0);

	if (mfc->list.next != it->cache)
		return list_entry(mfc->list.next, struct mfc_cache, list);

	if (it->cache == &mrt->mfc_unres_queue)
		goto end_of_list;

	/* exhausted cache_array, show unresolved */
	rcu_read_unlock();
	it->cache = &mrt->mfc_unres_queue;

	spin_lock_bh(&mfc_unres_lock);
	if (!list_empty(it->cache))
		return list_first_entry(it->cache, struct mfc_cache, list);

end_of_list:
	spin_unlock_bh(&mfc_unres_lock);
	it->cache = NULL;

	return NULL;
}

static void ipmr_mfc_seq_stop(struct seq_file *seq, void *v)
{
	struct ipmr_mfc_iter *it = seq->private;
	struct mr_table *mrt = it->mrt;

	if (it->cache == &mrt->mfc_unres_queue)
		spin_unlock_bh(&mfc_unres_lock);
	else if (it->cache == &mrt->mfc_cache_list)
		rcu_read_unlock();
}

static int ipmr_mfc_seq_show(struct seq_file *seq, void *v)
{
	int n;

	if (v == SEQ_START_TOKEN) {
		seq_puts(seq,
		 "Group    Origin   Iif     Pkts    Bytes    Wrong Oifs\n");
	} else {
		const struct mfc_cache *mfc = v;
		const struct ipmr_mfc_iter *it = seq->private;
		const struct mr_table *mrt = it->mrt;

		seq_printf(seq, "%08X %08X %-3hd",
			   (__force u32) mfc->mfc_mcastgrp,
			   (__force u32) mfc->mfc_origin,
			   mfc->mfc_parent);

		if (it->cache != &mrt->mfc_unres_queue) {
			seq_printf(seq, " %8lu %8lu %8lu",
				   mfc->mfc_un.res.pkt,
				   mfc->mfc_un.res.bytes,
				   mfc->mfc_un.res.wrong_if);
			for (n = mfc->mfc_un.res.minvif;
			     n < mfc->mfc_un.res.maxvif; n++) {
				if (VIF_EXISTS(mrt, n) &&
				    mfc->mfc_un.res.ttls[n] < 255)
					seq_printf(seq,
					   " %2d:%-3d",
					   n, mfc->mfc_un.res.ttls[n]);
			}
		} else {
			/* unresolved mfc_caches don't contain
			 * pkt, bytes and wrong_if values
			 */
			seq_printf(seq, " %8lu %8lu %8lu", 0ul, 0ul, 0ul);
		}
		seq_putc(seq, '\n');
	}
	return 0;
}

static const struct seq_operations ipmr_mfc_seq_ops = {
	.start = ipmr_mfc_seq_start,
	.next  = ipmr_mfc_seq_next,
	.stop  = ipmr_mfc_seq_stop,
	.show  = ipmr_mfc_seq_show,
};

static int ipmr_mfc_open(struct inode *inode, struct file *file)
{
	return seq_open_net(inode, file, &ipmr_mfc_seq_ops,
			    sizeof(struct ipmr_mfc_iter));
}

static const struct file_operations ipmr_mfc_fops = {
	.owner	 = THIS_MODULE,
	.open    = ipmr_mfc_open,
	.read    = seq_read,
	.llseek  = seq_lseek,
	.release = seq_release_net,
};
#endif

#ifdef CONFIG_IP_PIMSM_V2
static const struct net_protocol pim_protocol = {
	.handler	=	pim_rcv,
	.netns_ok	=	1,
};
#endif

/* Setup for IP multicast routing */
static int __net_init ipmr_net_init(struct net *net)
{
	int err;

	err = ipmr_rules_init(net);
	if (err < 0)
		goto fail;

#ifdef CONFIG_PROC_FS
	err = -ENOMEM;
	if (!proc_create("ip_mr_vif", 0, net->proc_net, &ipmr_vif_fops))
		goto proc_vif_fail;
	if (!proc_create("ip_mr_cache", 0, net->proc_net, &ipmr_mfc_fops))
		goto proc_cache_fail;
#endif
	return 0;

#ifdef CONFIG_PROC_FS
proc_cache_fail:
	remove_proc_entry("ip_mr_vif", net->proc_net);
proc_vif_fail:
	ipmr_rules_exit(net);
#endif
fail:
	return err;
}

static void __net_exit ipmr_net_exit(struct net *net)
{
#ifdef CONFIG_PROC_FS
	remove_proc_entry("ip_mr_cache", net->proc_net);
	remove_proc_entry("ip_mr_vif", net->proc_net);
#endif
	ipmr_rules_exit(net);
}

static struct pernet_operations ipmr_net_ops = {
	.init = ipmr_net_init,
	.exit = ipmr_net_exit,
};

int __init ip_mr_init(void)
{
	int err;

	mrt_cachep = kmem_cache_create("ip_mrt_cache",
				       sizeof(struct mfc_cache),
				       0, SLAB_HWCACHE_ALIGN | SLAB_PANIC,
				       NULL);

	err = register_pernet_subsys(&ipmr_net_ops);
	if (err)
		goto reg_pernet_fail;

	err = register_netdevice_notifier(&ip_mr_notifier);
	if (err)
		goto reg_notif_fail;
#ifdef CONFIG_IP_PIMSM_V2
	if (inet_add_protocol(&pim_protocol, IPPROTO_PIM) < 0) {
		pr_err("%s: can't add PIM protocol\n", __func__);
		err = -EAGAIN;
		goto add_proto_fail;
	}
#endif
	rtnl_register(RTNL_FAMILY_IPMR, RTM_GETROUTE,
<<<<<<< HEAD
		      ipmr_rtm_getroute, ipmr_rtm_dumproute, NULL);
=======
		      ipmr_rtm_getroute, ipmr_rtm_dumproute, 0);
>>>>>>> bb176f67
	rtnl_register(RTNL_FAMILY_IPMR, RTM_NEWROUTE,
		      ipmr_rtm_route, NULL, 0);
	rtnl_register(RTNL_FAMILY_IPMR, RTM_DELROUTE,
<<<<<<< HEAD
		      ipmr_rtm_route, NULL, NULL);

	rtnl_register(RTNL_FAMILY_IPMR, RTM_GETLINK,
		      NULL, ipmr_rtm_dumplink, NULL);
=======
		      ipmr_rtm_route, NULL, 0);

	rtnl_register(RTNL_FAMILY_IPMR, RTM_GETLINK,
		      NULL, ipmr_rtm_dumplink, 0);
>>>>>>> bb176f67
	return 0;

#ifdef CONFIG_IP_PIMSM_V2
add_proto_fail:
	unregister_netdevice_notifier(&ip_mr_notifier);
#endif
reg_notif_fail:
	unregister_pernet_subsys(&ipmr_net_ops);
reg_pernet_fail:
	kmem_cache_destroy(mrt_cachep);
	return err;
}<|MERGE_RESOLUTION|>--- conflicted
+++ resolved
@@ -3114,25 +3114,14 @@
 	}
 #endif
 	rtnl_register(RTNL_FAMILY_IPMR, RTM_GETROUTE,
-<<<<<<< HEAD
-		      ipmr_rtm_getroute, ipmr_rtm_dumproute, NULL);
-=======
 		      ipmr_rtm_getroute, ipmr_rtm_dumproute, 0);
->>>>>>> bb176f67
 	rtnl_register(RTNL_FAMILY_IPMR, RTM_NEWROUTE,
 		      ipmr_rtm_route, NULL, 0);
 	rtnl_register(RTNL_FAMILY_IPMR, RTM_DELROUTE,
-<<<<<<< HEAD
-		      ipmr_rtm_route, NULL, NULL);
-
-	rtnl_register(RTNL_FAMILY_IPMR, RTM_GETLINK,
-		      NULL, ipmr_rtm_dumplink, NULL);
-=======
 		      ipmr_rtm_route, NULL, 0);
 
 	rtnl_register(RTNL_FAMILY_IPMR, RTM_GETLINK,
 		      NULL, ipmr_rtm_dumplink, 0);
->>>>>>> bb176f67
 	return 0;
 
 #ifdef CONFIG_IP_PIMSM_V2
