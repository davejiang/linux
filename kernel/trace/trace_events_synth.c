--- conflicted
+++ resolved
@@ -538,16 +538,12 @@
 		val_idx = var_ref_idx[field_pos];
 		str_val = (char *)(long)var_ref_vals[val_idx];
 
-<<<<<<< HEAD
 		if (event->dynamic_fields[i]->is_stack) {
 			len = *((unsigned long *)str_val);
 			len *= sizeof(unsigned long);
 		} else {
-			len = kern_fetch_store_strlen((unsigned long)str_val);
-		}
-=======
-		len = fetch_store_strlen((unsigned long)str_val);
->>>>>>> bd78acc8
+			len = fetch_store_strlen((unsigned long)str_val);
+		}
 
 		fields_size += len;
 	}
