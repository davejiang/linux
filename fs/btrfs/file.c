// SPDX-License-Identifier: GPL-2.0
/*
 * Copyright (C) 2007 Oracle.  All rights reserved.
 */

#include <linux/fs.h>
#include <linux/pagemap.h>
#include <linux/time.h>
#include <linux/init.h>
#include <linux/string.h>
#include <linux/backing-dev.h>
#include <linux/falloc.h>
#include <linux/writeback.h>
#include <linux/compat.h>
#include <linux/slab.h>
#include <linux/btrfs.h>
#include <linux/uio.h>
#include <linux/iversion.h>
#include <linux/fsverity.h>
#include "ctree.h"
#include "disk-io.h"
#include "transaction.h"
#include "btrfs_inode.h"
#include "print-tree.h"
#include "tree-log.h"
#include "locking.h"
#include "volumes.h"
#include "qgroup.h"
#include "compression.h"
#include "delalloc-space.h"
#include "reflink.h"
#include "subpage.h"

static struct kmem_cache *btrfs_inode_defrag_cachep;
/*
 * when auto defrag is enabled we
 * queue up these defrag structs to remember which
 * inodes need defragging passes
 */
struct inode_defrag {
	struct rb_node rb_node;
	/* objectid */
	u64 ino;
	/*
	 * transid where the defrag was added, we search for
	 * extents newer than this
	 */
	u64 transid;

	/* root objectid */
	u64 root;

	/*
	 * The extent size threshold for autodefrag.
	 *
	 * This value is different for compressed/non-compressed extents,
	 * thus needs to be passed from higher layer.
	 * (aka, inode_should_defrag())
	 */
	u32 extent_thresh;
};

static int __compare_inode_defrag(struct inode_defrag *defrag1,
				  struct inode_defrag *defrag2)
{
	if (defrag1->root > defrag2->root)
		return 1;
	else if (defrag1->root < defrag2->root)
		return -1;
	else if (defrag1->ino > defrag2->ino)
		return 1;
	else if (defrag1->ino < defrag2->ino)
		return -1;
	else
		return 0;
}

/* pop a record for an inode into the defrag tree.  The lock
 * must be held already
 *
 * If you're inserting a record for an older transid than an
 * existing record, the transid already in the tree is lowered
 *
 * If an existing record is found the defrag item you
 * pass in is freed
 */
static int __btrfs_add_inode_defrag(struct btrfs_inode *inode,
				    struct inode_defrag *defrag)
{
	struct btrfs_fs_info *fs_info = inode->root->fs_info;
	struct inode_defrag *entry;
	struct rb_node **p;
	struct rb_node *parent = NULL;
	int ret;

	p = &fs_info->defrag_inodes.rb_node;
	while (*p) {
		parent = *p;
		entry = rb_entry(parent, struct inode_defrag, rb_node);

		ret = __compare_inode_defrag(defrag, entry);
		if (ret < 0)
			p = &parent->rb_left;
		else if (ret > 0)
			p = &parent->rb_right;
		else {
			/* if we're reinserting an entry for
			 * an old defrag run, make sure to
			 * lower the transid of our existing record
			 */
			if (defrag->transid < entry->transid)
				entry->transid = defrag->transid;
			entry->extent_thresh = min(defrag->extent_thresh,
						   entry->extent_thresh);
			return -EEXIST;
		}
	}
	set_bit(BTRFS_INODE_IN_DEFRAG, &inode->runtime_flags);
	rb_link_node(&defrag->rb_node, parent, p);
	rb_insert_color(&defrag->rb_node, &fs_info->defrag_inodes);
	return 0;
}

static inline int __need_auto_defrag(struct btrfs_fs_info *fs_info)
{
	if (!btrfs_test_opt(fs_info, AUTO_DEFRAG))
		return 0;

	if (btrfs_fs_closing(fs_info))
		return 0;

	return 1;
}

/*
 * insert a defrag record for this inode if auto defrag is
 * enabled
 */
int btrfs_add_inode_defrag(struct btrfs_trans_handle *trans,
			   struct btrfs_inode *inode, u32 extent_thresh)
{
	struct btrfs_root *root = inode->root;
	struct btrfs_fs_info *fs_info = root->fs_info;
	struct inode_defrag *defrag;
	u64 transid;
	int ret;

	if (!__need_auto_defrag(fs_info))
		return 0;

	if (test_bit(BTRFS_INODE_IN_DEFRAG, &inode->runtime_flags))
		return 0;

	if (trans)
		transid = trans->transid;
	else
		transid = inode->root->last_trans;

	defrag = kmem_cache_zalloc(btrfs_inode_defrag_cachep, GFP_NOFS);
	if (!defrag)
		return -ENOMEM;

	defrag->ino = btrfs_ino(inode);
	defrag->transid = transid;
	defrag->root = root->root_key.objectid;
	defrag->extent_thresh = extent_thresh;

	spin_lock(&fs_info->defrag_inodes_lock);
	if (!test_bit(BTRFS_INODE_IN_DEFRAG, &inode->runtime_flags)) {
		/*
		 * If we set IN_DEFRAG flag and evict the inode from memory,
		 * and then re-read this inode, this new inode doesn't have
		 * IN_DEFRAG flag. At the case, we may find the existed defrag.
		 */
		ret = __btrfs_add_inode_defrag(inode, defrag);
		if (ret)
			kmem_cache_free(btrfs_inode_defrag_cachep, defrag);
	} else {
		kmem_cache_free(btrfs_inode_defrag_cachep, defrag);
	}
	spin_unlock(&fs_info->defrag_inodes_lock);
	return 0;
}

/*
 * pick the defragable inode that we want, if it doesn't exist, we will get
 * the next one.
 */
static struct inode_defrag *
btrfs_pick_defrag_inode(struct btrfs_fs_info *fs_info, u64 root, u64 ino)
{
	struct inode_defrag *entry = NULL;
	struct inode_defrag tmp;
	struct rb_node *p;
	struct rb_node *parent = NULL;
	int ret;

	tmp.ino = ino;
	tmp.root = root;

	spin_lock(&fs_info->defrag_inodes_lock);
	p = fs_info->defrag_inodes.rb_node;
	while (p) {
		parent = p;
		entry = rb_entry(parent, struct inode_defrag, rb_node);

		ret = __compare_inode_defrag(&tmp, entry);
		if (ret < 0)
			p = parent->rb_left;
		else if (ret > 0)
			p = parent->rb_right;
		else
			goto out;
	}

	if (parent && __compare_inode_defrag(&tmp, entry) > 0) {
		parent = rb_next(parent);
		if (parent)
			entry = rb_entry(parent, struct inode_defrag, rb_node);
		else
			entry = NULL;
	}
out:
	if (entry)
		rb_erase(parent, &fs_info->defrag_inodes);
	spin_unlock(&fs_info->defrag_inodes_lock);
	return entry;
}

void btrfs_cleanup_defrag_inodes(struct btrfs_fs_info *fs_info)
{
	struct inode_defrag *defrag;
	struct rb_node *node;

	spin_lock(&fs_info->defrag_inodes_lock);
	node = rb_first(&fs_info->defrag_inodes);
	while (node) {
		rb_erase(node, &fs_info->defrag_inodes);
		defrag = rb_entry(node, struct inode_defrag, rb_node);
		kmem_cache_free(btrfs_inode_defrag_cachep, defrag);

		cond_resched_lock(&fs_info->defrag_inodes_lock);

		node = rb_first(&fs_info->defrag_inodes);
	}
	spin_unlock(&fs_info->defrag_inodes_lock);
}

#define BTRFS_DEFRAG_BATCH	1024

static int __btrfs_run_defrag_inode(struct btrfs_fs_info *fs_info,
				    struct inode_defrag *defrag)
{
	struct btrfs_root *inode_root;
	struct inode *inode;
	struct btrfs_ioctl_defrag_range_args range;
	int ret = 0;
	u64 cur = 0;

again:
	if (test_bit(BTRFS_FS_STATE_REMOUNTING, &fs_info->fs_state))
		goto cleanup;
	if (!__need_auto_defrag(fs_info))
		goto cleanup;

	/* get the inode */
	inode_root = btrfs_get_fs_root(fs_info, defrag->root, true);
	if (IS_ERR(inode_root)) {
		ret = PTR_ERR(inode_root);
		goto cleanup;
	}

	inode = btrfs_iget(fs_info->sb, defrag->ino, inode_root);
	btrfs_put_root(inode_root);
	if (IS_ERR(inode)) {
		ret = PTR_ERR(inode);
		goto cleanup;
	}

	if (cur >= i_size_read(inode)) {
		iput(inode);
		goto cleanup;
	}

	/* do a chunk of defrag */
	clear_bit(BTRFS_INODE_IN_DEFRAG, &BTRFS_I(inode)->runtime_flags);
	memset(&range, 0, sizeof(range));
	range.len = (u64)-1;
	range.start = cur;
	range.extent_thresh = defrag->extent_thresh;

	sb_start_write(fs_info->sb);
	ret = btrfs_defrag_file(inode, NULL, &range, defrag->transid,
				       BTRFS_DEFRAG_BATCH);
	sb_end_write(fs_info->sb);
	iput(inode);

	if (ret < 0)
		goto cleanup;

	cur = max(cur + fs_info->sectorsize, range.start);
	goto again;

cleanup:
	kmem_cache_free(btrfs_inode_defrag_cachep, defrag);
	return ret;
}

/*
 * run through the list of inodes in the FS that need
 * defragging
 */
int btrfs_run_defrag_inodes(struct btrfs_fs_info *fs_info)
{
	struct inode_defrag *defrag;
	u64 first_ino = 0;
	u64 root_objectid = 0;

	atomic_inc(&fs_info->defrag_running);
	while (1) {
		/* Pause the auto defragger. */
		if (test_bit(BTRFS_FS_STATE_REMOUNTING,
			     &fs_info->fs_state))
			break;

		if (!__need_auto_defrag(fs_info))
			break;

		/* find an inode to defrag */
		defrag = btrfs_pick_defrag_inode(fs_info, root_objectid,
						 first_ino);
		if (!defrag) {
			if (root_objectid || first_ino) {
				root_objectid = 0;
				first_ino = 0;
				continue;
			} else {
				break;
			}
		}

		first_ino = defrag->ino + 1;
		root_objectid = defrag->root;

		__btrfs_run_defrag_inode(fs_info, defrag);
	}
	atomic_dec(&fs_info->defrag_running);

	/*
	 * during unmount, we use the transaction_wait queue to
	 * wait for the defragger to stop
	 */
	wake_up(&fs_info->transaction_wait);
	return 0;
}

/* simple helper to fault in pages and copy.  This should go away
 * and be replaced with calls into generic code.
 */
static noinline int btrfs_copy_from_user(loff_t pos, size_t write_bytes,
					 struct page **prepared_pages,
					 struct iov_iter *i)
{
	size_t copied = 0;
	size_t total_copied = 0;
	int pg = 0;
	int offset = offset_in_page(pos);

	while (write_bytes > 0) {
		size_t count = min_t(size_t,
				     PAGE_SIZE - offset, write_bytes);
		struct page *page = prepared_pages[pg];
		/*
		 * Copy data from userspace to the current page
		 */
		copied = copy_page_from_iter_atomic(page, offset, count, i);

		/* Flush processor's dcache for this page */
		flush_dcache_page(page);

		/*
		 * if we get a partial write, we can end up with
		 * partially up to date pages.  These add
		 * a lot of complexity, so make sure they don't
		 * happen by forcing this copy to be retried.
		 *
		 * The rest of the btrfs_file_write code will fall
		 * back to page at a time copies after we return 0.
		 */
		if (unlikely(copied < count)) {
			if (!PageUptodate(page)) {
				iov_iter_revert(i, copied);
				copied = 0;
			}
			if (!copied)
				break;
		}

		write_bytes -= copied;
		total_copied += copied;
		offset += copied;
		if (offset == PAGE_SIZE) {
			pg++;
			offset = 0;
		}
	}
	return total_copied;
}

/*
 * unlocks pages after btrfs_file_write is done with them
 */
static void btrfs_drop_pages(struct btrfs_fs_info *fs_info,
			     struct page **pages, size_t num_pages,
			     u64 pos, u64 copied)
{
	size_t i;
	u64 block_start = round_down(pos, fs_info->sectorsize);
	u64 block_len = round_up(pos + copied, fs_info->sectorsize) - block_start;

	ASSERT(block_len <= U32_MAX);
	for (i = 0; i < num_pages; i++) {
		/* page checked is some magic around finding pages that
		 * have been modified without going through btrfs_set_page_dirty
		 * clear it here. There should be no need to mark the pages
		 * accessed as prepare_pages should have marked them accessed
		 * in prepare_pages via find_or_create_page()
		 */
		btrfs_page_clamp_clear_checked(fs_info, pages[i], block_start,
					       block_len);
		unlock_page(pages[i]);
		put_page(pages[i]);
	}
}

/*
 * After btrfs_copy_from_user(), update the following things for delalloc:
 * - Mark newly dirtied pages as DELALLOC in the io tree.
 *   Used to advise which range is to be written back.
 * - Mark modified pages as Uptodate/Dirty and not needing COW fixup
 * - Update inode size for past EOF write
 */
int btrfs_dirty_pages(struct btrfs_inode *inode, struct page **pages,
		      size_t num_pages, loff_t pos, size_t write_bytes,
		      struct extent_state **cached, bool noreserve)
{
	struct btrfs_fs_info *fs_info = inode->root->fs_info;
	int err = 0;
	int i;
	u64 num_bytes;
	u64 start_pos;
	u64 end_of_last_block;
	u64 end_pos = pos + write_bytes;
	loff_t isize = i_size_read(&inode->vfs_inode);
	unsigned int extra_bits = 0;

	if (write_bytes == 0)
		return 0;

	if (noreserve)
		extra_bits |= EXTENT_NORESERVE;

	start_pos = round_down(pos, fs_info->sectorsize);
	num_bytes = round_up(write_bytes + pos - start_pos,
			     fs_info->sectorsize);
	ASSERT(num_bytes <= U32_MAX);

	end_of_last_block = start_pos + num_bytes - 1;

	/*
	 * The pages may have already been dirty, clear out old accounting so
	 * we can set things up properly
	 */
	clear_extent_bit(&inode->io_tree, start_pos, end_of_last_block,
			 EXTENT_DELALLOC | EXTENT_DO_ACCOUNTING | EXTENT_DEFRAG,
			 0, 0, cached);

	err = btrfs_set_extent_delalloc(inode, start_pos, end_of_last_block,
					extra_bits, cached);
	if (err)
		return err;

	for (i = 0; i < num_pages; i++) {
		struct page *p = pages[i];

		btrfs_page_clamp_set_uptodate(fs_info, p, start_pos, num_bytes);
		btrfs_page_clamp_clear_checked(fs_info, p, start_pos, num_bytes);
		btrfs_page_clamp_set_dirty(fs_info, p, start_pos, num_bytes);
	}

	/*
	 * we've only changed i_size in ram, and we haven't updated
	 * the disk i_size.  There is no need to log the inode
	 * at this time.
	 */
	if (end_pos > isize)
		i_size_write(&inode->vfs_inode, end_pos);
	return 0;
}

/*
 * this drops all the extents in the cache that intersect the range
 * [start, end].  Existing extents are split as required.
 */
void btrfs_drop_extent_cache(struct btrfs_inode *inode, u64 start, u64 end,
			     int skip_pinned)
{
	struct extent_map *em;
	struct extent_map *split = NULL;
	struct extent_map *split2 = NULL;
	struct extent_map_tree *em_tree = &inode->extent_tree;
	u64 len = end - start + 1;
	u64 gen;
	int ret;
	int testend = 1;
	unsigned long flags;
	int compressed = 0;
	bool modified;

	WARN_ON(end < start);
	if (end == (u64)-1) {
		len = (u64)-1;
		testend = 0;
	}
	while (1) {
		int no_splits = 0;

		modified = false;
		if (!split)
			split = alloc_extent_map();
		if (!split2)
			split2 = alloc_extent_map();
		if (!split || !split2)
			no_splits = 1;

		write_lock(&em_tree->lock);
		em = lookup_extent_mapping(em_tree, start, len);
		if (!em) {
			write_unlock(&em_tree->lock);
			break;
		}
		flags = em->flags;
		gen = em->generation;
		if (skip_pinned && test_bit(EXTENT_FLAG_PINNED, &em->flags)) {
			if (testend && em->start + em->len >= start + len) {
				free_extent_map(em);
				write_unlock(&em_tree->lock);
				break;
			}
			start = em->start + em->len;
			if (testend)
				len = start + len - (em->start + em->len);
			free_extent_map(em);
			write_unlock(&em_tree->lock);
			continue;
		}
		compressed = test_bit(EXTENT_FLAG_COMPRESSED, &em->flags);
		clear_bit(EXTENT_FLAG_PINNED, &em->flags);
		clear_bit(EXTENT_FLAG_LOGGING, &flags);
		modified = !list_empty(&em->list);
		if (no_splits)
			goto next;

		if (em->start < start) {
			split->start = em->start;
			split->len = start - em->start;

			if (em->block_start < EXTENT_MAP_LAST_BYTE) {
				split->orig_start = em->orig_start;
				split->block_start = em->block_start;

				if (compressed)
					split->block_len = em->block_len;
				else
					split->block_len = split->len;
				split->orig_block_len = max(split->block_len,
						em->orig_block_len);
				split->ram_bytes = em->ram_bytes;
			} else {
				split->orig_start = split->start;
				split->block_len = 0;
				split->block_start = em->block_start;
				split->orig_block_len = 0;
				split->ram_bytes = split->len;
			}

			split->generation = gen;
			split->flags = flags;
			split->compress_type = em->compress_type;
			replace_extent_mapping(em_tree, em, split, modified);
			free_extent_map(split);
			split = split2;
			split2 = NULL;
		}
		if (testend && em->start + em->len > start + len) {
			u64 diff = start + len - em->start;

			split->start = start + len;
			split->len = em->start + em->len - (start + len);
			split->flags = flags;
			split->compress_type = em->compress_type;
			split->generation = gen;

			if (em->block_start < EXTENT_MAP_LAST_BYTE) {
				split->orig_block_len = max(em->block_len,
						    em->orig_block_len);

				split->ram_bytes = em->ram_bytes;
				if (compressed) {
					split->block_len = em->block_len;
					split->block_start = em->block_start;
					split->orig_start = em->orig_start;
				} else {
					split->block_len = split->len;
					split->block_start = em->block_start
						+ diff;
					split->orig_start = em->orig_start;
				}
			} else {
				split->ram_bytes = split->len;
				split->orig_start = split->start;
				split->block_len = 0;
				split->block_start = em->block_start;
				split->orig_block_len = 0;
			}

			if (extent_map_in_tree(em)) {
				replace_extent_mapping(em_tree, em, split,
						       modified);
			} else {
				ret = add_extent_mapping(em_tree, split,
							 modified);
				ASSERT(ret == 0); /* Logic error */
			}
			free_extent_map(split);
			split = NULL;
		}
next:
		if (extent_map_in_tree(em))
			remove_extent_mapping(em_tree, em);
		write_unlock(&em_tree->lock);

		/* once for us */
		free_extent_map(em);
		/* once for the tree*/
		free_extent_map(em);
	}
	if (split)
		free_extent_map(split);
	if (split2)
		free_extent_map(split2);
}

/*
 * this is very complex, but the basic idea is to drop all extents
 * in the range start - end.  hint_block is filled in with a block number
 * that would be a good hint to the block allocator for this file.
 *
 * If an extent intersects the range but is not entirely inside the range
 * it is either truncated or split.  Anything entirely inside the range
 * is deleted from the tree.
 *
 * Note: the VFS' inode number of bytes is not updated, it's up to the caller
 * to deal with that. We set the field 'bytes_found' of the arguments structure
 * with the number of allocated bytes found in the target range, so that the
 * caller can update the inode's number of bytes in an atomic way when
 * replacing extents in a range to avoid races with stat(2).
 */
int btrfs_drop_extents(struct btrfs_trans_handle *trans,
		       struct btrfs_root *root, struct btrfs_inode *inode,
		       struct btrfs_drop_extents_args *args)
{
	struct btrfs_fs_info *fs_info = root->fs_info;
	struct extent_buffer *leaf;
	struct btrfs_file_extent_item *fi;
	struct btrfs_ref ref = { 0 };
	struct btrfs_key key;
	struct btrfs_key new_key;
	u64 ino = btrfs_ino(inode);
	u64 search_start = args->start;
	u64 disk_bytenr = 0;
	u64 num_bytes = 0;
	u64 extent_offset = 0;
	u64 extent_end = 0;
	u64 last_end = args->start;
	int del_nr = 0;
	int del_slot = 0;
	int extent_type;
	int recow;
	int ret;
	int modify_tree = -1;
	int update_refs;
	int found = 0;
	struct btrfs_path *path = args->path;

	args->bytes_found = 0;
	args->extent_inserted = false;

	/* Must always have a path if ->replace_extent is true */
	ASSERT(!(args->replace_extent && !args->path));

	if (!path) {
		path = btrfs_alloc_path();
		if (!path) {
			ret = -ENOMEM;
			goto out;
		}
	}

	if (args->drop_cache)
		btrfs_drop_extent_cache(inode, args->start, args->end - 1, 0);

	if (args->start >= inode->disk_i_size && !args->replace_extent)
		modify_tree = 0;

	update_refs = (root->root_key.objectid != BTRFS_TREE_LOG_OBJECTID);
	while (1) {
		recow = 0;
		ret = btrfs_lookup_file_extent(trans, root, path, ino,
					       search_start, modify_tree);
		if (ret < 0)
			break;
		if (ret > 0 && path->slots[0] > 0 && search_start == args->start) {
			leaf = path->nodes[0];
			btrfs_item_key_to_cpu(leaf, &key, path->slots[0] - 1);
			if (key.objectid == ino &&
			    key.type == BTRFS_EXTENT_DATA_KEY)
				path->slots[0]--;
		}
		ret = 0;
next_slot:
		leaf = path->nodes[0];
		if (path->slots[0] >= btrfs_header_nritems(leaf)) {
			BUG_ON(del_nr > 0);
			ret = btrfs_next_leaf(root, path);
			if (ret < 0)
				break;
			if (ret > 0) {
				ret = 0;
				break;
			}
			leaf = path->nodes[0];
			recow = 1;
		}

		btrfs_item_key_to_cpu(leaf, &key, path->slots[0]);

		if (key.objectid > ino)
			break;
		if (WARN_ON_ONCE(key.objectid < ino) ||
		    key.type < BTRFS_EXTENT_DATA_KEY) {
			ASSERT(del_nr == 0);
			path->slots[0]++;
			goto next_slot;
		}
		if (key.type > BTRFS_EXTENT_DATA_KEY || key.offset >= args->end)
			break;

		fi = btrfs_item_ptr(leaf, path->slots[0],
				    struct btrfs_file_extent_item);
		extent_type = btrfs_file_extent_type(leaf, fi);

		if (extent_type == BTRFS_FILE_EXTENT_REG ||
		    extent_type == BTRFS_FILE_EXTENT_PREALLOC) {
			disk_bytenr = btrfs_file_extent_disk_bytenr(leaf, fi);
			num_bytes = btrfs_file_extent_disk_num_bytes(leaf, fi);
			extent_offset = btrfs_file_extent_offset(leaf, fi);
			extent_end = key.offset +
				btrfs_file_extent_num_bytes(leaf, fi);
		} else if (extent_type == BTRFS_FILE_EXTENT_INLINE) {
			extent_end = key.offset +
				btrfs_file_extent_ram_bytes(leaf, fi);
		} else {
			/* can't happen */
			BUG();
		}

		/*
		 * Don't skip extent items representing 0 byte lengths. They
		 * used to be created (bug) if while punching holes we hit
		 * -ENOSPC condition. So if we find one here, just ensure we
		 * delete it, otherwise we would insert a new file extent item
		 * with the same key (offset) as that 0 bytes length file
		 * extent item in the call to setup_items_for_insert() later
		 * in this function.
		 */
		if (extent_end == key.offset && extent_end >= search_start) {
			last_end = extent_end;
			goto delete_extent_item;
		}

		if (extent_end <= search_start) {
			path->slots[0]++;
			goto next_slot;
		}

		found = 1;
		search_start = max(key.offset, args->start);
		if (recow || !modify_tree) {
			modify_tree = -1;
			btrfs_release_path(path);
			continue;
		}

		/*
		 *     | - range to drop - |
		 *  | -------- extent -------- |
		 */
		if (args->start > key.offset && args->end < extent_end) {
			BUG_ON(del_nr > 0);
			if (extent_type == BTRFS_FILE_EXTENT_INLINE) {
				ret = -EOPNOTSUPP;
				break;
			}

			memcpy(&new_key, &key, sizeof(new_key));
			new_key.offset = args->start;
			ret = btrfs_duplicate_item(trans, root, path,
						   &new_key);
			if (ret == -EAGAIN) {
				btrfs_release_path(path);
				continue;
			}
			if (ret < 0)
				break;

			leaf = path->nodes[0];
			fi = btrfs_item_ptr(leaf, path->slots[0] - 1,
					    struct btrfs_file_extent_item);
			btrfs_set_file_extent_num_bytes(leaf, fi,
							args->start - key.offset);

			fi = btrfs_item_ptr(leaf, path->slots[0],
					    struct btrfs_file_extent_item);

			extent_offset += args->start - key.offset;
			btrfs_set_file_extent_offset(leaf, fi, extent_offset);
			btrfs_set_file_extent_num_bytes(leaf, fi,
							extent_end - args->start);
			btrfs_mark_buffer_dirty(leaf);

			if (update_refs && disk_bytenr > 0) {
				btrfs_init_generic_ref(&ref,
						BTRFS_ADD_DELAYED_REF,
						disk_bytenr, num_bytes, 0);
				btrfs_init_data_ref(&ref,
						root->root_key.objectid,
						new_key.objectid,
						args->start - extent_offset,
						0, false);
				ret = btrfs_inc_extent_ref(trans, &ref);
				BUG_ON(ret); /* -ENOMEM */
			}
			key.offset = args->start;
		}
		/*
		 * From here on out we will have actually dropped something, so
		 * last_end can be updated.
		 */
		last_end = extent_end;

		/*
		 *  | ---- range to drop ----- |
		 *      | -------- extent -------- |
		 */
		if (args->start <= key.offset && args->end < extent_end) {
			if (extent_type == BTRFS_FILE_EXTENT_INLINE) {
				ret = -EOPNOTSUPP;
				break;
			}

			memcpy(&new_key, &key, sizeof(new_key));
			new_key.offset = args->end;
			btrfs_set_item_key_safe(fs_info, path, &new_key);

			extent_offset += args->end - key.offset;
			btrfs_set_file_extent_offset(leaf, fi, extent_offset);
			btrfs_set_file_extent_num_bytes(leaf, fi,
							extent_end - args->end);
			btrfs_mark_buffer_dirty(leaf);
			if (update_refs && disk_bytenr > 0)
				args->bytes_found += args->end - key.offset;
			break;
		}

		search_start = extent_end;
		/*
		 *       | ---- range to drop ----- |
		 *  | -------- extent -------- |
		 */
		if (args->start > key.offset && args->end >= extent_end) {
			BUG_ON(del_nr > 0);
			if (extent_type == BTRFS_FILE_EXTENT_INLINE) {
				ret = -EOPNOTSUPP;
				break;
			}

			btrfs_set_file_extent_num_bytes(leaf, fi,
							args->start - key.offset);
			btrfs_mark_buffer_dirty(leaf);
			if (update_refs && disk_bytenr > 0)
				args->bytes_found += extent_end - args->start;
			if (args->end == extent_end)
				break;

			path->slots[0]++;
			goto next_slot;
		}

		/*
		 *  | ---- range to drop ----- |
		 *    | ------ extent ------ |
		 */
		if (args->start <= key.offset && args->end >= extent_end) {
delete_extent_item:
			if (del_nr == 0) {
				del_slot = path->slots[0];
				del_nr = 1;
			} else {
				BUG_ON(del_slot + del_nr != path->slots[0]);
				del_nr++;
			}

			if (update_refs &&
			    extent_type == BTRFS_FILE_EXTENT_INLINE) {
				args->bytes_found += extent_end - key.offset;
				extent_end = ALIGN(extent_end,
						   fs_info->sectorsize);
			} else if (update_refs && disk_bytenr > 0) {
				btrfs_init_generic_ref(&ref,
						BTRFS_DROP_DELAYED_REF,
						disk_bytenr, num_bytes, 0);
				btrfs_init_data_ref(&ref,
						root->root_key.objectid,
						key.objectid,
						key.offset - extent_offset, 0,
						false);
				ret = btrfs_free_extent(trans, &ref);
				BUG_ON(ret); /* -ENOMEM */
				args->bytes_found += extent_end - key.offset;
			}

			if (args->end == extent_end)
				break;

			if (path->slots[0] + 1 < btrfs_header_nritems(leaf)) {
				path->slots[0]++;
				goto next_slot;
			}

			ret = btrfs_del_items(trans, root, path, del_slot,
					      del_nr);
			if (ret) {
				btrfs_abort_transaction(trans, ret);
				break;
			}

			del_nr = 0;
			del_slot = 0;

			btrfs_release_path(path);
			continue;
		}

		BUG();
	}

	if (!ret && del_nr > 0) {
		/*
		 * Set path->slots[0] to first slot, so that after the delete
		 * if items are move off from our leaf to its immediate left or
		 * right neighbor leafs, we end up with a correct and adjusted
		 * path->slots[0] for our insertion (if args->replace_extent).
		 */
		path->slots[0] = del_slot;
		ret = btrfs_del_items(trans, root, path, del_slot, del_nr);
		if (ret)
			btrfs_abort_transaction(trans, ret);
	}

	leaf = path->nodes[0];
	/*
	 * If btrfs_del_items() was called, it might have deleted a leaf, in
	 * which case it unlocked our path, so check path->locks[0] matches a
	 * write lock.
	 */
	if (!ret && args->replace_extent &&
	    path->locks[0] == BTRFS_WRITE_LOCK &&
	    btrfs_leaf_free_space(leaf) >=
	    sizeof(struct btrfs_item) + args->extent_item_size) {

		key.objectid = ino;
		key.type = BTRFS_EXTENT_DATA_KEY;
		key.offset = args->start;
		if (!del_nr && path->slots[0] < btrfs_header_nritems(leaf)) {
			struct btrfs_key slot_key;

			btrfs_item_key_to_cpu(leaf, &slot_key, path->slots[0]);
			if (btrfs_comp_cpu_keys(&key, &slot_key) > 0)
				path->slots[0]++;
		}
		btrfs_setup_item_for_insert(root, path, &key, args->extent_item_size);
		args->extent_inserted = true;
	}

	if (!args->path)
		btrfs_free_path(path);
	else if (!args->extent_inserted)
		btrfs_release_path(path);
out:
	args->drop_end = found ? min(args->end, last_end) : args->end;

	return ret;
}

static int extent_mergeable(struct extent_buffer *leaf, int slot,
			    u64 objectid, u64 bytenr, u64 orig_offset,
			    u64 *start, u64 *end)
{
	struct btrfs_file_extent_item *fi;
	struct btrfs_key key;
	u64 extent_end;

	if (slot < 0 || slot >= btrfs_header_nritems(leaf))
		return 0;

	btrfs_item_key_to_cpu(leaf, &key, slot);
	if (key.objectid != objectid || key.type != BTRFS_EXTENT_DATA_KEY)
		return 0;

	fi = btrfs_item_ptr(leaf, slot, struct btrfs_file_extent_item);
	if (btrfs_file_extent_type(leaf, fi) != BTRFS_FILE_EXTENT_REG ||
	    btrfs_file_extent_disk_bytenr(leaf, fi) != bytenr ||
	    btrfs_file_extent_offset(leaf, fi) != key.offset - orig_offset ||
	    btrfs_file_extent_compression(leaf, fi) ||
	    btrfs_file_extent_encryption(leaf, fi) ||
	    btrfs_file_extent_other_encoding(leaf, fi))
		return 0;

	extent_end = key.offset + btrfs_file_extent_num_bytes(leaf, fi);
	if ((*start && *start != key.offset) || (*end && *end != extent_end))
		return 0;

	*start = key.offset;
	*end = extent_end;
	return 1;
}

/*
 * Mark extent in the range start - end as written.
 *
 * This changes extent type from 'pre-allocated' to 'regular'. If only
 * part of extent is marked as written, the extent will be split into
 * two or three.
 */
int btrfs_mark_extent_written(struct btrfs_trans_handle *trans,
			      struct btrfs_inode *inode, u64 start, u64 end)
{
	struct btrfs_fs_info *fs_info = trans->fs_info;
	struct btrfs_root *root = inode->root;
	struct extent_buffer *leaf;
	struct btrfs_path *path;
	struct btrfs_file_extent_item *fi;
	struct btrfs_ref ref = { 0 };
	struct btrfs_key key;
	struct btrfs_key new_key;
	u64 bytenr;
	u64 num_bytes;
	u64 extent_end;
	u64 orig_offset;
	u64 other_start;
	u64 other_end;
	u64 split;
	int del_nr = 0;
	int del_slot = 0;
	int recow;
	int ret = 0;
	u64 ino = btrfs_ino(inode);

	path = btrfs_alloc_path();
	if (!path)
		return -ENOMEM;
again:
	recow = 0;
	split = start;
	key.objectid = ino;
	key.type = BTRFS_EXTENT_DATA_KEY;
	key.offset = split;

	ret = btrfs_search_slot(trans, root, &key, path, -1, 1);
	if (ret < 0)
		goto out;
	if (ret > 0 && path->slots[0] > 0)
		path->slots[0]--;

	leaf = path->nodes[0];
	btrfs_item_key_to_cpu(leaf, &key, path->slots[0]);
	if (key.objectid != ino ||
	    key.type != BTRFS_EXTENT_DATA_KEY) {
		ret = -EINVAL;
		btrfs_abort_transaction(trans, ret);
		goto out;
	}
	fi = btrfs_item_ptr(leaf, path->slots[0],
			    struct btrfs_file_extent_item);
	if (btrfs_file_extent_type(leaf, fi) != BTRFS_FILE_EXTENT_PREALLOC) {
		ret = -EINVAL;
		btrfs_abort_transaction(trans, ret);
		goto out;
	}
	extent_end = key.offset + btrfs_file_extent_num_bytes(leaf, fi);
	if (key.offset > start || extent_end < end) {
		ret = -EINVAL;
		btrfs_abort_transaction(trans, ret);
		goto out;
	}

	bytenr = btrfs_file_extent_disk_bytenr(leaf, fi);
	num_bytes = btrfs_file_extent_disk_num_bytes(leaf, fi);
	orig_offset = key.offset - btrfs_file_extent_offset(leaf, fi);
	memcpy(&new_key, &key, sizeof(new_key));

	if (start == key.offset && end < extent_end) {
		other_start = 0;
		other_end = start;
		if (extent_mergeable(leaf, path->slots[0] - 1,
				     ino, bytenr, orig_offset,
				     &other_start, &other_end)) {
			new_key.offset = end;
			btrfs_set_item_key_safe(fs_info, path, &new_key);
			fi = btrfs_item_ptr(leaf, path->slots[0],
					    struct btrfs_file_extent_item);
			btrfs_set_file_extent_generation(leaf, fi,
							 trans->transid);
			btrfs_set_file_extent_num_bytes(leaf, fi,
							extent_end - end);
			btrfs_set_file_extent_offset(leaf, fi,
						     end - orig_offset);
			fi = btrfs_item_ptr(leaf, path->slots[0] - 1,
					    struct btrfs_file_extent_item);
			btrfs_set_file_extent_generation(leaf, fi,
							 trans->transid);
			btrfs_set_file_extent_num_bytes(leaf, fi,
							end - other_start);
			btrfs_mark_buffer_dirty(leaf);
			goto out;
		}
	}

	if (start > key.offset && end == extent_end) {
		other_start = end;
		other_end = 0;
		if (extent_mergeable(leaf, path->slots[0] + 1,
				     ino, bytenr, orig_offset,
				     &other_start, &other_end)) {
			fi = btrfs_item_ptr(leaf, path->slots[0],
					    struct btrfs_file_extent_item);
			btrfs_set_file_extent_num_bytes(leaf, fi,
							start - key.offset);
			btrfs_set_file_extent_generation(leaf, fi,
							 trans->transid);
			path->slots[0]++;
			new_key.offset = start;
			btrfs_set_item_key_safe(fs_info, path, &new_key);

			fi = btrfs_item_ptr(leaf, path->slots[0],
					    struct btrfs_file_extent_item);
			btrfs_set_file_extent_generation(leaf, fi,
							 trans->transid);
			btrfs_set_file_extent_num_bytes(leaf, fi,
							other_end - start);
			btrfs_set_file_extent_offset(leaf, fi,
						     start - orig_offset);
			btrfs_mark_buffer_dirty(leaf);
			goto out;
		}
	}

	while (start > key.offset || end < extent_end) {
		if (key.offset == start)
			split = end;

		new_key.offset = split;
		ret = btrfs_duplicate_item(trans, root, path, &new_key);
		if (ret == -EAGAIN) {
			btrfs_release_path(path);
			goto again;
		}
		if (ret < 0) {
			btrfs_abort_transaction(trans, ret);
			goto out;
		}

		leaf = path->nodes[0];
		fi = btrfs_item_ptr(leaf, path->slots[0] - 1,
				    struct btrfs_file_extent_item);
		btrfs_set_file_extent_generation(leaf, fi, trans->transid);
		btrfs_set_file_extent_num_bytes(leaf, fi,
						split - key.offset);

		fi = btrfs_item_ptr(leaf, path->slots[0],
				    struct btrfs_file_extent_item);

		btrfs_set_file_extent_generation(leaf, fi, trans->transid);
		btrfs_set_file_extent_offset(leaf, fi, split - orig_offset);
		btrfs_set_file_extent_num_bytes(leaf, fi,
						extent_end - split);
		btrfs_mark_buffer_dirty(leaf);

		btrfs_init_generic_ref(&ref, BTRFS_ADD_DELAYED_REF, bytenr,
				       num_bytes, 0);
		btrfs_init_data_ref(&ref, root->root_key.objectid, ino,
				    orig_offset, 0, false);
		ret = btrfs_inc_extent_ref(trans, &ref);
		if (ret) {
			btrfs_abort_transaction(trans, ret);
			goto out;
		}

		if (split == start) {
			key.offset = start;
		} else {
			if (start != key.offset) {
				ret = -EINVAL;
				btrfs_abort_transaction(trans, ret);
				goto out;
			}
			path->slots[0]--;
			extent_end = end;
		}
		recow = 1;
	}

	other_start = end;
	other_end = 0;
	btrfs_init_generic_ref(&ref, BTRFS_DROP_DELAYED_REF, bytenr,
			       num_bytes, 0);
	btrfs_init_data_ref(&ref, root->root_key.objectid, ino, orig_offset,
			    0, false);
	if (extent_mergeable(leaf, path->slots[0] + 1,
			     ino, bytenr, orig_offset,
			     &other_start, &other_end)) {
		if (recow) {
			btrfs_release_path(path);
			goto again;
		}
		extent_end = other_end;
		del_slot = path->slots[0] + 1;
		del_nr++;
		ret = btrfs_free_extent(trans, &ref);
		if (ret) {
			btrfs_abort_transaction(trans, ret);
			goto out;
		}
	}
	other_start = 0;
	other_end = start;
	if (extent_mergeable(leaf, path->slots[0] - 1,
			     ino, bytenr, orig_offset,
			     &other_start, &other_end)) {
		if (recow) {
			btrfs_release_path(path);
			goto again;
		}
		key.offset = other_start;
		del_slot = path->slots[0];
		del_nr++;
		ret = btrfs_free_extent(trans, &ref);
		if (ret) {
			btrfs_abort_transaction(trans, ret);
			goto out;
		}
	}
	if (del_nr == 0) {
		fi = btrfs_item_ptr(leaf, path->slots[0],
			   struct btrfs_file_extent_item);
		btrfs_set_file_extent_type(leaf, fi,
					   BTRFS_FILE_EXTENT_REG);
		btrfs_set_file_extent_generation(leaf, fi, trans->transid);
		btrfs_mark_buffer_dirty(leaf);
	} else {
		fi = btrfs_item_ptr(leaf, del_slot - 1,
			   struct btrfs_file_extent_item);
		btrfs_set_file_extent_type(leaf, fi,
					   BTRFS_FILE_EXTENT_REG);
		btrfs_set_file_extent_generation(leaf, fi, trans->transid);
		btrfs_set_file_extent_num_bytes(leaf, fi,
						extent_end - key.offset);
		btrfs_mark_buffer_dirty(leaf);

		ret = btrfs_del_items(trans, root, path, del_slot, del_nr);
		if (ret < 0) {
			btrfs_abort_transaction(trans, ret);
			goto out;
		}
	}
out:
	btrfs_free_path(path);
	return ret;
}

/*
 * on error we return an unlocked page and the error value
 * on success we return a locked page and 0
 */
static int prepare_uptodate_page(struct inode *inode,
				 struct page *page, u64 pos,
				 bool force_uptodate)
{
	struct folio *folio = page_folio(page);
	int ret = 0;

	if (((pos & (PAGE_SIZE - 1)) || force_uptodate) &&
	    !PageUptodate(page)) {
		ret = btrfs_read_folio(NULL, folio);
		if (ret)
			return ret;
		lock_page(page);
		if (!PageUptodate(page)) {
			unlock_page(page);
			return -EIO;
		}

		/*
		 * Since btrfs_read_folio() will unlock the folio before it
		 * returns, there is a window where btrfs_release_folio() can be
		 * called to release the page.  Here we check both inode
		 * mapping and PagePrivate() to make sure the page was not
		 * released.
		 *
		 * The private flag check is essential for subpage as we need
		 * to store extra bitmap using page->private.
		 */
		if (page->mapping != inode->i_mapping || !PagePrivate(page)) {
			unlock_page(page);
			return -EAGAIN;
		}
	}
	return 0;
}

/*
 * this just gets pages into the page cache and locks them down.
 */
static noinline int prepare_pages(struct inode *inode, struct page **pages,
				  size_t num_pages, loff_t pos,
				  size_t write_bytes, bool force_uptodate)
{
	int i;
	unsigned long index = pos >> PAGE_SHIFT;
	gfp_t mask = btrfs_alloc_write_mask(inode->i_mapping);
	int err = 0;
	int faili;

	for (i = 0; i < num_pages; i++) {
again:
		pages[i] = find_or_create_page(inode->i_mapping, index + i,
					       mask | __GFP_WRITE);
		if (!pages[i]) {
			faili = i - 1;
			err = -ENOMEM;
			goto fail;
		}

		err = set_page_extent_mapped(pages[i]);
		if (err < 0) {
			faili = i;
			goto fail;
		}

		if (i == 0)
			err = prepare_uptodate_page(inode, pages[i], pos,
						    force_uptodate);
		if (!err && i == num_pages - 1)
			err = prepare_uptodate_page(inode, pages[i],
						    pos + write_bytes, false);
		if (err) {
			put_page(pages[i]);
			if (err == -EAGAIN) {
				err = 0;
				goto again;
			}
			faili = i - 1;
			goto fail;
		}
		wait_on_page_writeback(pages[i]);
	}

	return 0;
fail:
	while (faili >= 0) {
		unlock_page(pages[faili]);
		put_page(pages[faili]);
		faili--;
	}
	return err;

}

/*
 * This function locks the extent and properly waits for data=ordered extents
 * to finish before allowing the pages to be modified if need.
 *
 * The return value:
 * 1 - the extent is locked
 * 0 - the extent is not locked, and everything is OK
 * -EAGAIN - need re-prepare the pages
 * the other < 0 number - Something wrong happens
 */
static noinline int
lock_and_cleanup_extent_if_need(struct btrfs_inode *inode, struct page **pages,
				size_t num_pages, loff_t pos,
				size_t write_bytes,
				u64 *lockstart, u64 *lockend,
				struct extent_state **cached_state)
{
	struct btrfs_fs_info *fs_info = inode->root->fs_info;
	u64 start_pos;
	u64 last_pos;
	int i;
	int ret = 0;

	start_pos = round_down(pos, fs_info->sectorsize);
	last_pos = round_up(pos + write_bytes, fs_info->sectorsize) - 1;

	if (start_pos < inode->vfs_inode.i_size) {
		struct btrfs_ordered_extent *ordered;

		lock_extent_bits(&inode->io_tree, start_pos, last_pos,
				cached_state);
		ordered = btrfs_lookup_ordered_range(inode, start_pos,
						     last_pos - start_pos + 1);
		if (ordered &&
		    ordered->file_offset + ordered->num_bytes > start_pos &&
		    ordered->file_offset <= last_pos) {
			unlock_extent_cached(&inode->io_tree, start_pos,
					last_pos, cached_state);
			for (i = 0; i < num_pages; i++) {
				unlock_page(pages[i]);
				put_page(pages[i]);
			}
			btrfs_start_ordered_extent(ordered, 1);
			btrfs_put_ordered_extent(ordered);
			return -EAGAIN;
		}
		if (ordered)
			btrfs_put_ordered_extent(ordered);

		*lockstart = start_pos;
		*lockend = last_pos;
		ret = 1;
	}

	/*
	 * We should be called after prepare_pages() which should have locked
	 * all pages in the range.
	 */
	for (i = 0; i < num_pages; i++)
		WARN_ON(!PageLocked(pages[i]));

	return ret;
}

/*
 * Check if we can do nocow write into the range [@pos, @pos + @write_bytes)
 *
 * @pos:         File offset.
 * @write_bytes: The length to write, will be updated to the nocow writeable
 *               range.
 *
 * This function will flush ordered extents in the range to ensure proper
 * nocow checks.
 *
 * Return:
 * > 0          If we can nocow, and updates @write_bytes.
 *  0           If we can't do a nocow write.
 * -EAGAIN      If we can't do a nocow write because snapshoting of the inode's
 *              root is in progress.
 * < 0          If an error happened.
 *
 * NOTE: Callers need to call btrfs_check_nocow_unlock() if we return > 0.
 */
int btrfs_check_nocow_lock(struct btrfs_inode *inode, loff_t pos,
			   size_t *write_bytes)
{
	struct btrfs_fs_info *fs_info = inode->root->fs_info;
	struct btrfs_root *root = inode->root;
	u64 lockstart, lockend;
	u64 num_bytes;
	int ret;

	if (!(inode->flags & (BTRFS_INODE_NODATACOW | BTRFS_INODE_PREALLOC)))
		return 0;

	if (!btrfs_drew_try_write_lock(&root->snapshot_lock))
		return -EAGAIN;

	lockstart = round_down(pos, fs_info->sectorsize);
	lockend = round_up(pos + *write_bytes,
			   fs_info->sectorsize) - 1;
	num_bytes = lockend - lockstart + 1;

	btrfs_lock_and_flush_ordered_range(inode, lockstart, lockend, NULL);
	ret = can_nocow_extent(&inode->vfs_inode, lockstart, &num_bytes,
			NULL, NULL, NULL, false);
	if (ret <= 0) {
		ret = 0;
		btrfs_drew_write_unlock(&root->snapshot_lock);
	} else {
		*write_bytes = min_t(size_t, *write_bytes ,
				     num_bytes - pos + lockstart);
	}
	unlock_extent(&inode->io_tree, lockstart, lockend);

	return ret;
}

void btrfs_check_nocow_unlock(struct btrfs_inode *inode)
{
	btrfs_drew_write_unlock(&inode->root->snapshot_lock);
}

static void update_time_for_write(struct inode *inode)
{
	struct timespec64 now;

	if (IS_NOCMTIME(inode))
		return;

	now = current_time(inode);
	if (!timespec64_equal(&inode->i_mtime, &now))
		inode->i_mtime = now;

	if (!timespec64_equal(&inode->i_ctime, &now))
		inode->i_ctime = now;

	if (IS_I_VERSION(inode))
		inode_inc_iversion(inode);
}

static int btrfs_write_check(struct kiocb *iocb, struct iov_iter *from,
			     size_t count)
{
	struct file *file = iocb->ki_filp;
	struct inode *inode = file_inode(file);
	struct btrfs_fs_info *fs_info = btrfs_sb(inode->i_sb);
	loff_t pos = iocb->ki_pos;
	int ret;
	loff_t oldsize;
	loff_t start_pos;

	/*
	 * Quickly bail out on NOWAIT writes if we don't have the nodatacow or
	 * prealloc flags, as without those flags we always have to COW. We will
	 * later check if we can really COW into the target range (using
	 * can_nocow_extent() at btrfs_get_blocks_direct_write()).
	 */
	if ((iocb->ki_flags & IOCB_NOWAIT) &&
	    !(BTRFS_I(inode)->flags & (BTRFS_INODE_NODATACOW | BTRFS_INODE_PREALLOC)))
		return -EAGAIN;

	current->backing_dev_info = inode_to_bdi(inode);
	ret = file_remove_privs(file);
	if (ret)
		return ret;

	/*
	 * We reserve space for updating the inode when we reserve space for the
	 * extent we are going to write, so we will enospc out there.  We don't
	 * need to start yet another transaction to update the inode as we will
	 * update the inode when we finish writing whatever data we write.
	 */
	update_time_for_write(inode);

	start_pos = round_down(pos, fs_info->sectorsize);
	oldsize = i_size_read(inode);
	if (start_pos > oldsize) {
		/* Expand hole size to cover write data, preventing empty gap */
		loff_t end_pos = round_up(pos + count, fs_info->sectorsize);

		ret = btrfs_cont_expand(BTRFS_I(inode), oldsize, end_pos);
		if (ret) {
			current->backing_dev_info = NULL;
			return ret;
		}
	}

	return 0;
}

static noinline ssize_t btrfs_buffered_write(struct kiocb *iocb,
					       struct iov_iter *i)
{
	struct file *file = iocb->ki_filp;
	loff_t pos;
	struct inode *inode = file_inode(file);
	struct btrfs_fs_info *fs_info = btrfs_sb(inode->i_sb);
	struct page **pages = NULL;
	struct extent_changeset *data_reserved = NULL;
	u64 release_bytes = 0;
	u64 lockstart;
	u64 lockend;
	size_t num_written = 0;
	int nrptrs;
	ssize_t ret;
	bool only_release_metadata = false;
	bool force_page_uptodate = false;
	loff_t old_isize = i_size_read(inode);
	unsigned int ilock_flags = 0;

	if (iocb->ki_flags & IOCB_NOWAIT)
		ilock_flags |= BTRFS_ILOCK_TRY;

	ret = btrfs_inode_lock(inode, ilock_flags);
	if (ret < 0)
		return ret;

	ret = generic_write_checks(iocb, i);
	if (ret <= 0)
		goto out;

	ret = btrfs_write_check(iocb, i, ret);
	if (ret < 0)
		goto out;

	pos = iocb->ki_pos;
	nrptrs = min(DIV_ROUND_UP(iov_iter_count(i), PAGE_SIZE),
			PAGE_SIZE / (sizeof(struct page *)));
	nrptrs = min(nrptrs, current->nr_dirtied_pause - current->nr_dirtied);
	nrptrs = max(nrptrs, 8);
	pages = kmalloc_array(nrptrs, sizeof(struct page *), GFP_KERNEL);
	if (!pages) {
		ret = -ENOMEM;
		goto out;
	}

	while (iov_iter_count(i) > 0) {
		struct extent_state *cached_state = NULL;
		size_t offset = offset_in_page(pos);
		size_t sector_offset;
		size_t write_bytes = min(iov_iter_count(i),
					 nrptrs * (size_t)PAGE_SIZE -
					 offset);
		size_t num_pages;
		size_t reserve_bytes;
		size_t dirty_pages;
		size_t copied;
		size_t dirty_sectors;
		size_t num_sectors;
		int extents_locked;

		/*
		 * Fault pages before locking them in prepare_pages
		 * to avoid recursive lock
		 */
		if (unlikely(fault_in_iov_iter_readable(i, write_bytes))) {
			ret = -EFAULT;
			break;
		}

		only_release_metadata = false;
		sector_offset = pos & (fs_info->sectorsize - 1);

		extent_changeset_release(data_reserved);
		ret = btrfs_check_data_free_space(BTRFS_I(inode),
						  &data_reserved, pos,
						  write_bytes);
		if (ret < 0) {
			/*
			 * If we don't have to COW at the offset, reserve
			 * metadata only. write_bytes may get smaller than
			 * requested here.
			 */
			if (btrfs_check_nocow_lock(BTRFS_I(inode), pos,
						   &write_bytes) > 0)
				only_release_metadata = true;
			else
				break;
		}

		num_pages = DIV_ROUND_UP(write_bytes + offset, PAGE_SIZE);
		WARN_ON(num_pages > nrptrs);
		reserve_bytes = round_up(write_bytes + sector_offset,
					 fs_info->sectorsize);
		WARN_ON(reserve_bytes == 0);
		ret = btrfs_delalloc_reserve_metadata(BTRFS_I(inode),
						      reserve_bytes,
<<<<<<< HEAD
						      reserve_bytes);
=======
						      reserve_bytes, false);
>>>>>>> 88084a3d
		if (ret) {
			if (!only_release_metadata)
				btrfs_free_reserved_data_space(BTRFS_I(inode),
						data_reserved, pos,
						write_bytes);
			else
				btrfs_check_nocow_unlock(BTRFS_I(inode));
			break;
		}

		release_bytes = reserve_bytes;
again:
		/*
		 * This is going to setup the pages array with the number of
		 * pages we want, so we don't really need to worry about the
		 * contents of pages from loop to loop
		 */
		ret = prepare_pages(inode, pages, num_pages,
				    pos, write_bytes,
				    force_page_uptodate);
		if (ret) {
			btrfs_delalloc_release_extents(BTRFS_I(inode),
						       reserve_bytes);
			break;
		}

		extents_locked = lock_and_cleanup_extent_if_need(
				BTRFS_I(inode), pages,
				num_pages, pos, write_bytes, &lockstart,
				&lockend, &cached_state);
		if (extents_locked < 0) {
			if (extents_locked == -EAGAIN)
				goto again;
			btrfs_delalloc_release_extents(BTRFS_I(inode),
						       reserve_bytes);
			ret = extents_locked;
			break;
		}

		copied = btrfs_copy_from_user(pos, write_bytes, pages, i);

		num_sectors = BTRFS_BYTES_TO_BLKS(fs_info, reserve_bytes);
		dirty_sectors = round_up(copied + sector_offset,
					fs_info->sectorsize);
		dirty_sectors = BTRFS_BYTES_TO_BLKS(fs_info, dirty_sectors);

		/*
		 * if we have trouble faulting in the pages, fall
		 * back to one page at a time
		 */
		if (copied < write_bytes)
			nrptrs = 1;

		if (copied == 0) {
			force_page_uptodate = true;
			dirty_sectors = 0;
			dirty_pages = 0;
		} else {
			force_page_uptodate = false;
			dirty_pages = DIV_ROUND_UP(copied + offset,
						   PAGE_SIZE);
		}

		if (num_sectors > dirty_sectors) {
			/* release everything except the sectors we dirtied */
			release_bytes -= dirty_sectors << fs_info->sectorsize_bits;
			if (only_release_metadata) {
				btrfs_delalloc_release_metadata(BTRFS_I(inode),
							release_bytes, true);
			} else {
				u64 __pos;

				__pos = round_down(pos,
						   fs_info->sectorsize) +
					(dirty_pages << PAGE_SHIFT);
				btrfs_delalloc_release_space(BTRFS_I(inode),
						data_reserved, __pos,
						release_bytes, true);
			}
		}

		release_bytes = round_up(copied + sector_offset,
					fs_info->sectorsize);

		ret = btrfs_dirty_pages(BTRFS_I(inode), pages,
					dirty_pages, pos, copied,
					&cached_state, only_release_metadata);

		/*
		 * If we have not locked the extent range, because the range's
		 * start offset is >= i_size, we might still have a non-NULL
		 * cached extent state, acquired while marking the extent range
		 * as delalloc through btrfs_dirty_pages(). Therefore free any
		 * possible cached extent state to avoid a memory leak.
		 */
		if (extents_locked)
			unlock_extent_cached(&BTRFS_I(inode)->io_tree,
					     lockstart, lockend, &cached_state);
		else
			free_extent_state(cached_state);

		btrfs_delalloc_release_extents(BTRFS_I(inode), reserve_bytes);
		if (ret) {
			btrfs_drop_pages(fs_info, pages, num_pages, pos, copied);
			break;
		}

		release_bytes = 0;
		if (only_release_metadata)
			btrfs_check_nocow_unlock(BTRFS_I(inode));

		btrfs_drop_pages(fs_info, pages, num_pages, pos, copied);

		cond_resched();

		balance_dirty_pages_ratelimited(inode->i_mapping);

		pos += copied;
		num_written += copied;
	}

	kfree(pages);

	if (release_bytes) {
		if (only_release_metadata) {
			btrfs_check_nocow_unlock(BTRFS_I(inode));
			btrfs_delalloc_release_metadata(BTRFS_I(inode),
					release_bytes, true);
		} else {
			btrfs_delalloc_release_space(BTRFS_I(inode),
					data_reserved,
					round_down(pos, fs_info->sectorsize),
					release_bytes, true);
		}
	}

	extent_changeset_free(data_reserved);
	if (num_written > 0) {
		pagecache_isize_extended(inode, old_isize, iocb->ki_pos);
		iocb->ki_pos += num_written;
	}
out:
	btrfs_inode_unlock(inode, ilock_flags);
	return num_written ? num_written : ret;
}

static ssize_t check_direct_IO(struct btrfs_fs_info *fs_info,
			       const struct iov_iter *iter, loff_t offset)
{
	const u32 blocksize_mask = fs_info->sectorsize - 1;

	if (offset & blocksize_mask)
		return -EINVAL;

	if (iov_iter_alignment(iter) & blocksize_mask)
		return -EINVAL;

	return 0;
}

static ssize_t btrfs_direct_write(struct kiocb *iocb, struct iov_iter *from)
{
	const bool is_sync_write = (iocb->ki_flags & IOCB_DSYNC);
	struct file *file = iocb->ki_filp;
	struct inode *inode = file_inode(file);
	struct btrfs_fs_info *fs_info = btrfs_sb(inode->i_sb);
	loff_t pos;
	ssize_t written = 0;
	ssize_t written_buffered;
	size_t prev_left = 0;
	loff_t endbyte;
	ssize_t err;
	unsigned int ilock_flags = 0;

	if (iocb->ki_flags & IOCB_NOWAIT)
		ilock_flags |= BTRFS_ILOCK_TRY;

	/* If the write DIO is within EOF, use a shared lock */
	if (iocb->ki_pos + iov_iter_count(from) <= i_size_read(inode))
		ilock_flags |= BTRFS_ILOCK_SHARED;

relock:
	err = btrfs_inode_lock(inode, ilock_flags);
	if (err < 0)
		return err;

	err = generic_write_checks(iocb, from);
	if (err <= 0) {
		btrfs_inode_unlock(inode, ilock_flags);
		return err;
	}

	err = btrfs_write_check(iocb, from, err);
	if (err < 0) {
		btrfs_inode_unlock(inode, ilock_flags);
		goto out;
	}

	pos = iocb->ki_pos;
	/*
	 * Re-check since file size may have changed just before taking the
	 * lock or pos may have changed because of O_APPEND in generic_write_check()
	 */
	if ((ilock_flags & BTRFS_ILOCK_SHARED) &&
	    pos + iov_iter_count(from) > i_size_read(inode)) {
		btrfs_inode_unlock(inode, ilock_flags);
		ilock_flags &= ~BTRFS_ILOCK_SHARED;
		goto relock;
	}

	if (check_direct_IO(fs_info, from, pos)) {
		btrfs_inode_unlock(inode, ilock_flags);
		goto buffered;
	}

	/*
	 * We remove IOCB_DSYNC so that we don't deadlock when iomap_dio_rw()
	 * calls generic_write_sync() (through iomap_dio_complete()), because
	 * that results in calling fsync (btrfs_sync_file()) which will try to
	 * lock the inode in exclusive/write mode.
	 */
	if (is_sync_write)
		iocb->ki_flags &= ~IOCB_DSYNC;

	/*
	 * The iov_iter can be mapped to the same file range we are writing to.
	 * If that's the case, then we will deadlock in the iomap code, because
	 * it first calls our callback btrfs_dio_iomap_begin(), which will create
	 * an ordered extent, and after that it will fault in the pages that the
	 * iov_iter refers to. During the fault in we end up in the readahead
	 * pages code (starting at btrfs_readahead()), which will lock the range,
	 * find that ordered extent and then wait for it to complete (at
	 * btrfs_lock_and_flush_ordered_range()), resulting in a deadlock since
	 * obviously the ordered extent can never complete as we didn't submit
	 * yet the respective bio(s). This always happens when the buffer is
	 * memory mapped to the same file range, since the iomap DIO code always
	 * invalidates pages in the target file range (after starting and waiting
	 * for any writeback).
	 *
	 * So here we disable page faults in the iov_iter and then retry if we
	 * got -EFAULT, faulting in the pages before the retry.
	 */
again:
	from->nofault = true;
	err = btrfs_dio_rw(iocb, from, written);
	from->nofault = false;

	/* No increment (+=) because iomap returns a cumulative value. */
	if (err > 0)
		written = err;

	if (iov_iter_count(from) > 0 && (err == -EFAULT || err > 0)) {
		const size_t left = iov_iter_count(from);
		/*
		 * We have more data left to write. Try to fault in as many as
		 * possible of the remainder pages and retry. We do this without
		 * releasing and locking again the inode, to prevent races with
		 * truncate.
		 *
		 * Also, in case the iov refers to pages in the file range of the
		 * file we want to write to (due to a mmap), we could enter an
		 * infinite loop if we retry after faulting the pages in, since
		 * iomap will invalidate any pages in the range early on, before
		 * it tries to fault in the pages of the iov. So we keep track of
		 * how much was left of iov in the previous EFAULT and fallback
		 * to buffered IO in case we haven't made any progress.
		 */
		if (left == prev_left) {
			err = -ENOTBLK;
		} else {
			fault_in_iov_iter_readable(from, left);
			prev_left = left;
			goto again;
		}
	}

	btrfs_inode_unlock(inode, ilock_flags);

	/*
	 * Add back IOCB_DSYNC. Our caller, btrfs_file_write_iter(), will do
	 * the fsync (call generic_write_sync()).
	 */
	if (is_sync_write)
		iocb->ki_flags |= IOCB_DSYNC;

	/* If 'err' is -ENOTBLK then it means we must fallback to buffered IO. */
	if ((err < 0 && err != -ENOTBLK) || !iov_iter_count(from))
		goto out;

buffered:
	pos = iocb->ki_pos;
	written_buffered = btrfs_buffered_write(iocb, from);
	if (written_buffered < 0) {
		err = written_buffered;
		goto out;
	}
	/*
	 * Ensure all data is persisted. We want the next direct IO read to be
	 * able to read what was just written.
	 */
	endbyte = pos + written_buffered - 1;
	err = btrfs_fdatawrite_range(inode, pos, endbyte);
	if (err)
		goto out;
	err = filemap_fdatawait_range(inode->i_mapping, pos, endbyte);
	if (err)
		goto out;
	written += written_buffered;
	iocb->ki_pos = pos + written_buffered;
	invalidate_mapping_pages(file->f_mapping, pos >> PAGE_SHIFT,
				 endbyte >> PAGE_SHIFT);
out:
	return err < 0 ? err : written;
}

static ssize_t btrfs_encoded_write(struct kiocb *iocb, struct iov_iter *from,
			const struct btrfs_ioctl_encoded_io_args *encoded)
{
	struct file *file = iocb->ki_filp;
	struct inode *inode = file_inode(file);
	loff_t count;
	ssize_t ret;

	btrfs_inode_lock(inode, 0);
	count = encoded->len;
	ret = generic_write_checks_count(iocb, &count);
	if (ret == 0 && count != encoded->len) {
		/*
		 * The write got truncated by generic_write_checks_count(). We
		 * can't do a partial encoded write.
		 */
		ret = -EFBIG;
	}
	if (ret || encoded->len == 0)
		goto out;

	ret = btrfs_write_check(iocb, from, encoded->len);
	if (ret < 0)
		goto out;

	ret = btrfs_do_encoded_write(iocb, from, encoded);
out:
	btrfs_inode_unlock(inode, 0);
	return ret;
}

ssize_t btrfs_do_write_iter(struct kiocb *iocb, struct iov_iter *from,
			    const struct btrfs_ioctl_encoded_io_args *encoded)
{
	struct file *file = iocb->ki_filp;
	struct btrfs_inode *inode = BTRFS_I(file_inode(file));
	ssize_t num_written, num_sync;
	const bool sync = iocb->ki_flags & IOCB_DSYNC;

	/*
	 * If the fs flips readonly due to some impossible error, although we
	 * have opened a file as writable, we have to stop this write operation
	 * to ensure consistency.
	 */
	if (BTRFS_FS_ERROR(inode->root->fs_info))
		return -EROFS;

	if ((iocb->ki_flags & IOCB_NOWAIT) && !(iocb->ki_flags & IOCB_DIRECT))
		return -EOPNOTSUPP;

	if (sync)
		atomic_inc(&inode->sync_writers);

	if (encoded) {
		num_written = btrfs_encoded_write(iocb, from, encoded);
		num_sync = encoded->len;
	} else if (iocb->ki_flags & IOCB_DIRECT) {
		num_written = num_sync = btrfs_direct_write(iocb, from);
	} else {
		num_written = num_sync = btrfs_buffered_write(iocb, from);
	}

	btrfs_set_inode_last_sub_trans(inode);

	if (num_sync > 0) {
		num_sync = generic_write_sync(iocb, num_sync);
		if (num_sync < 0)
			num_written = num_sync;
	}

	if (sync)
		atomic_dec(&inode->sync_writers);

	current->backing_dev_info = NULL;
	return num_written;
}

static ssize_t btrfs_file_write_iter(struct kiocb *iocb, struct iov_iter *from)
{
	return btrfs_do_write_iter(iocb, from, NULL);
}

int btrfs_release_file(struct inode *inode, struct file *filp)
{
	struct btrfs_file_private *private = filp->private_data;

	if (private && private->filldir_buf)
		kfree(private->filldir_buf);
	kfree(private);
	filp->private_data = NULL;

	/*
	 * Set by setattr when we are about to truncate a file from a non-zero
	 * size to a zero size.  This tries to flush down new bytes that may
	 * have been written if the application were using truncate to replace
	 * a file in place.
	 */
	if (test_and_clear_bit(BTRFS_INODE_FLUSH_ON_CLOSE,
			       &BTRFS_I(inode)->runtime_flags))
			filemap_flush(inode->i_mapping);
	return 0;
}

static int start_ordered_ops(struct inode *inode, loff_t start, loff_t end)
{
	int ret;
	struct blk_plug plug;

	/*
	 * This is only called in fsync, which would do synchronous writes, so
	 * a plug can merge adjacent IOs as much as possible.  Esp. in case of
	 * multiple disks using raid profile, a large IO can be split to
	 * several segments of stripe length (currently 64K).
	 */
	blk_start_plug(&plug);
	atomic_inc(&BTRFS_I(inode)->sync_writers);
	ret = btrfs_fdatawrite_range(inode, start, end);
	atomic_dec(&BTRFS_I(inode)->sync_writers);
	blk_finish_plug(&plug);

	return ret;
}

static inline bool skip_inode_logging(const struct btrfs_log_ctx *ctx)
{
	struct btrfs_inode *inode = BTRFS_I(ctx->inode);
	struct btrfs_fs_info *fs_info = inode->root->fs_info;

	if (btrfs_inode_in_log(inode, fs_info->generation) &&
	    list_empty(&ctx->ordered_extents))
		return true;

	/*
	 * If we are doing a fast fsync we can not bail out if the inode's
	 * last_trans is <= then the last committed transaction, because we only
	 * update the last_trans of the inode during ordered extent completion,
	 * and for a fast fsync we don't wait for that, we only wait for the
	 * writeback to complete.
	 */
	if (inode->last_trans <= fs_info->last_trans_committed &&
	    (test_bit(BTRFS_INODE_NEEDS_FULL_SYNC, &inode->runtime_flags) ||
	     list_empty(&ctx->ordered_extents)))
		return true;

	return false;
}

/*
 * fsync call for both files and directories.  This logs the inode into
 * the tree log instead of forcing full commits whenever possible.
 *
 * It needs to call filemap_fdatawait so that all ordered extent updates are
 * in the metadata btree are up to date for copying to the log.
 *
 * It drops the inode mutex before doing the tree log commit.  This is an
 * important optimization for directories because holding the mutex prevents
 * new operations on the dir while we write to disk.
 */
int btrfs_sync_file(struct file *file, loff_t start, loff_t end, int datasync)
{
	struct dentry *dentry = file_dentry(file);
	struct inode *inode = d_inode(dentry);
	struct btrfs_fs_info *fs_info = btrfs_sb(inode->i_sb);
	struct btrfs_root *root = BTRFS_I(inode)->root;
	struct btrfs_trans_handle *trans;
	struct btrfs_log_ctx ctx;
	int ret = 0, err;
	u64 len;
	bool full_sync;

	trace_btrfs_sync_file(file, datasync);

	btrfs_init_log_ctx(&ctx, inode);

	/*
	 * Always set the range to a full range, otherwise we can get into
	 * several problems, from missing file extent items to represent holes
	 * when not using the NO_HOLES feature, to log tree corruption due to
	 * races between hole detection during logging and completion of ordered
	 * extents outside the range, to missing checksums due to ordered extents
	 * for which we flushed only a subset of their pages.
	 */
	start = 0;
	end = LLONG_MAX;
	len = (u64)LLONG_MAX + 1;

	/*
	 * We write the dirty pages in the range and wait until they complete
	 * out of the ->i_mutex. If so, we can flush the dirty pages by
	 * multi-task, and make the performance up.  See
	 * btrfs_wait_ordered_range for an explanation of the ASYNC check.
	 */
	ret = start_ordered_ops(inode, start, end);
	if (ret)
		goto out;

	btrfs_inode_lock(inode, BTRFS_ILOCK_MMAP);

	atomic_inc(&root->log_batch);

	/*
	 * Always check for the full sync flag while holding the inode's lock,
	 * to avoid races with other tasks. The flag must be either set all the
	 * time during logging or always off all the time while logging.
	 */
	full_sync = test_bit(BTRFS_INODE_NEEDS_FULL_SYNC,
			     &BTRFS_I(inode)->runtime_flags);

	/*
	 * Before we acquired the inode's lock and the mmap lock, someone may
	 * have dirtied more pages in the target range. We need to make sure
	 * that writeback for any such pages does not start while we are logging
	 * the inode, because if it does, any of the following might happen when
	 * we are not doing a full inode sync:
	 *
	 * 1) We log an extent after its writeback finishes but before its
	 *    checksums are added to the csum tree, leading to -EIO errors
	 *    when attempting to read the extent after a log replay.
	 *
	 * 2) We can end up logging an extent before its writeback finishes.
	 *    Therefore after the log replay we will have a file extent item
	 *    pointing to an unwritten extent (and no data checksums as well).
	 *
	 * So trigger writeback for any eventual new dirty pages and then we
	 * wait for all ordered extents to complete below.
	 */
	ret = start_ordered_ops(inode, start, end);
	if (ret) {
		btrfs_inode_unlock(inode, BTRFS_ILOCK_MMAP);
		goto out;
	}

	/*
	 * We have to do this here to avoid the priority inversion of waiting on
	 * IO of a lower priority task while holding a transaction open.
	 *
	 * For a full fsync we wait for the ordered extents to complete while
	 * for a fast fsync we wait just for writeback to complete, and then
	 * attach the ordered extents to the transaction so that a transaction
	 * commit waits for their completion, to avoid data loss if we fsync,
	 * the current transaction commits before the ordered extents complete
	 * and a power failure happens right after that.
	 *
	 * For zoned filesystem, if a write IO uses a ZONE_APPEND command, the
	 * logical address recorded in the ordered extent may change. We need
	 * to wait for the IO to stabilize the logical address.
	 */
	if (full_sync || btrfs_is_zoned(fs_info)) {
		ret = btrfs_wait_ordered_range(inode, start, len);
	} else {
		/*
		 * Get our ordered extents as soon as possible to avoid doing
		 * checksum lookups in the csum tree, and use instead the
		 * checksums attached to the ordered extents.
		 */
		btrfs_get_ordered_extents_for_logging(BTRFS_I(inode),
						      &ctx.ordered_extents);
		ret = filemap_fdatawait_range(inode->i_mapping, start, end);
	}

	if (ret)
		goto out_release_extents;

	atomic_inc(&root->log_batch);

	smp_mb();
	if (skip_inode_logging(&ctx)) {
		/*
		 * We've had everything committed since the last time we were
		 * modified so clear this flag in case it was set for whatever
		 * reason, it's no longer relevant.
		 */
		clear_bit(BTRFS_INODE_NEEDS_FULL_SYNC,
			  &BTRFS_I(inode)->runtime_flags);
		/*
		 * An ordered extent might have started before and completed
		 * already with io errors, in which case the inode was not
		 * updated and we end up here. So check the inode's mapping
		 * for any errors that might have happened since we last
		 * checked called fsync.
		 */
		ret = filemap_check_wb_err(inode->i_mapping, file->f_wb_err);
		goto out_release_extents;
	}

	/*
	 * We use start here because we will need to wait on the IO to complete
	 * in btrfs_sync_log, which could require joining a transaction (for
	 * example checking cross references in the nocow path).  If we use join
	 * here we could get into a situation where we're waiting on IO to
	 * happen that is blocked on a transaction trying to commit.  With start
	 * we inc the extwriter counter, so we wait for all extwriters to exit
	 * before we start blocking joiners.  This comment is to keep somebody
	 * from thinking they are super smart and changing this to
	 * btrfs_join_transaction *cough*Josef*cough*.
	 */
	trans = btrfs_start_transaction(root, 0);
	if (IS_ERR(trans)) {
		ret = PTR_ERR(trans);
		goto out_release_extents;
	}
	trans->in_fsync = true;

	ret = btrfs_log_dentry_safe(trans, dentry, &ctx);
	btrfs_release_log_ctx_extents(&ctx);
	if (ret < 0) {
		/* Fallthrough and commit/free transaction. */
		ret = 1;
	}

	/* we've logged all the items and now have a consistent
	 * version of the file in the log.  It is possible that
	 * someone will come in and modify the file, but that's
	 * fine because the log is consistent on disk, and we
	 * have references to all of the file's extents
	 *
	 * It is possible that someone will come in and log the
	 * file again, but that will end up using the synchronization
	 * inside btrfs_sync_log to keep things safe.
	 */
	btrfs_inode_unlock(inode, BTRFS_ILOCK_MMAP);

	if (ret == BTRFS_NO_LOG_SYNC) {
		ret = btrfs_end_transaction(trans);
		goto out;
	}

	/* We successfully logged the inode, attempt to sync the log. */
	if (!ret) {
		ret = btrfs_sync_log(trans, root, &ctx);
		if (!ret) {
			ret = btrfs_end_transaction(trans);
			goto out;
		}
	}

	/*
	 * At this point we need to commit the transaction because we had
	 * btrfs_need_log_full_commit() or some other error.
	 *
	 * If we didn't do a full sync we have to stop the trans handle, wait on
	 * the ordered extents, start it again and commit the transaction.  If
	 * we attempt to wait on the ordered extents here we could deadlock with
	 * something like fallocate() that is holding the extent lock trying to
	 * start a transaction while some other thread is trying to commit the
	 * transaction while we (fsync) are currently holding the transaction
	 * open.
	 */
	if (!full_sync) {
		ret = btrfs_end_transaction(trans);
		if (ret)
			goto out;
		ret = btrfs_wait_ordered_range(inode, start, len);
		if (ret)
			goto out;

		/*
		 * This is safe to use here because we're only interested in
		 * making sure the transaction that had the ordered extents is
		 * committed.  We aren't waiting on anything past this point,
		 * we're purely getting the transaction and committing it.
		 */
		trans = btrfs_attach_transaction_barrier(root);
		if (IS_ERR(trans)) {
			ret = PTR_ERR(trans);

			/*
			 * We committed the transaction and there's no currently
			 * running transaction, this means everything we care
			 * about made it to disk and we are done.
			 */
			if (ret == -ENOENT)
				ret = 0;
			goto out;
		}
	}

	ret = btrfs_commit_transaction(trans);
out:
	ASSERT(list_empty(&ctx.list));
	err = file_check_and_advance_wb_err(file);
	if (!ret)
		ret = err;
	return ret > 0 ? -EIO : ret;

out_release_extents:
	btrfs_release_log_ctx_extents(&ctx);
	btrfs_inode_unlock(inode, BTRFS_ILOCK_MMAP);
	goto out;
}

static const struct vm_operations_struct btrfs_file_vm_ops = {
	.fault		= filemap_fault,
	.map_pages	= filemap_map_pages,
	.page_mkwrite	= btrfs_page_mkwrite,
};

static int btrfs_file_mmap(struct file	*filp, struct vm_area_struct *vma)
{
	struct address_space *mapping = filp->f_mapping;

	if (!mapping->a_ops->read_folio)
		return -ENOEXEC;

	file_accessed(filp);
	vma->vm_ops = &btrfs_file_vm_ops;

	return 0;
}

static int hole_mergeable(struct btrfs_inode *inode, struct extent_buffer *leaf,
			  int slot, u64 start, u64 end)
{
	struct btrfs_file_extent_item *fi;
	struct btrfs_key key;

	if (slot < 0 || slot >= btrfs_header_nritems(leaf))
		return 0;

	btrfs_item_key_to_cpu(leaf, &key, slot);
	if (key.objectid != btrfs_ino(inode) ||
	    key.type != BTRFS_EXTENT_DATA_KEY)
		return 0;

	fi = btrfs_item_ptr(leaf, slot, struct btrfs_file_extent_item);

	if (btrfs_file_extent_type(leaf, fi) != BTRFS_FILE_EXTENT_REG)
		return 0;

	if (btrfs_file_extent_disk_bytenr(leaf, fi))
		return 0;

	if (key.offset == end)
		return 1;
	if (key.offset + btrfs_file_extent_num_bytes(leaf, fi) == start)
		return 1;
	return 0;
}

static int fill_holes(struct btrfs_trans_handle *trans,
		struct btrfs_inode *inode,
		struct btrfs_path *path, u64 offset, u64 end)
{
	struct btrfs_fs_info *fs_info = trans->fs_info;
	struct btrfs_root *root = inode->root;
	struct extent_buffer *leaf;
	struct btrfs_file_extent_item *fi;
	struct extent_map *hole_em;
	struct extent_map_tree *em_tree = &inode->extent_tree;
	struct btrfs_key key;
	int ret;

	if (btrfs_fs_incompat(fs_info, NO_HOLES))
		goto out;

	key.objectid = btrfs_ino(inode);
	key.type = BTRFS_EXTENT_DATA_KEY;
	key.offset = offset;

	ret = btrfs_search_slot(trans, root, &key, path, 0, 1);
	if (ret <= 0) {
		/*
		 * We should have dropped this offset, so if we find it then
		 * something has gone horribly wrong.
		 */
		if (ret == 0)
			ret = -EINVAL;
		return ret;
	}

	leaf = path->nodes[0];
	if (hole_mergeable(inode, leaf, path->slots[0] - 1, offset, end)) {
		u64 num_bytes;

		path->slots[0]--;
		fi = btrfs_item_ptr(leaf, path->slots[0],
				    struct btrfs_file_extent_item);
		num_bytes = btrfs_file_extent_num_bytes(leaf, fi) +
			end - offset;
		btrfs_set_file_extent_num_bytes(leaf, fi, num_bytes);
		btrfs_set_file_extent_ram_bytes(leaf, fi, num_bytes);
		btrfs_set_file_extent_offset(leaf, fi, 0);
		btrfs_mark_buffer_dirty(leaf);
		goto out;
	}

	if (hole_mergeable(inode, leaf, path->slots[0], offset, end)) {
		u64 num_bytes;

		key.offset = offset;
		btrfs_set_item_key_safe(fs_info, path, &key);
		fi = btrfs_item_ptr(leaf, path->slots[0],
				    struct btrfs_file_extent_item);
		num_bytes = btrfs_file_extent_num_bytes(leaf, fi) + end -
			offset;
		btrfs_set_file_extent_num_bytes(leaf, fi, num_bytes);
		btrfs_set_file_extent_ram_bytes(leaf, fi, num_bytes);
		btrfs_set_file_extent_offset(leaf, fi, 0);
		btrfs_mark_buffer_dirty(leaf);
		goto out;
	}
	btrfs_release_path(path);

	ret = btrfs_insert_file_extent(trans, root, btrfs_ino(inode),
			offset, 0, 0, end - offset, 0, end - offset, 0, 0, 0);
	if (ret)
		return ret;

out:
	btrfs_release_path(path);

	hole_em = alloc_extent_map();
	if (!hole_em) {
		btrfs_drop_extent_cache(inode, offset, end - 1, 0);
		btrfs_set_inode_full_sync(inode);
	} else {
		hole_em->start = offset;
		hole_em->len = end - offset;
		hole_em->ram_bytes = hole_em->len;
		hole_em->orig_start = offset;

		hole_em->block_start = EXTENT_MAP_HOLE;
		hole_em->block_len = 0;
		hole_em->orig_block_len = 0;
		hole_em->compress_type = BTRFS_COMPRESS_NONE;
		hole_em->generation = trans->transid;

		do {
			btrfs_drop_extent_cache(inode, offset, end - 1, 0);
			write_lock(&em_tree->lock);
			ret = add_extent_mapping(em_tree, hole_em, 1);
			write_unlock(&em_tree->lock);
		} while (ret == -EEXIST);
		free_extent_map(hole_em);
		if (ret)
			btrfs_set_inode_full_sync(inode);
	}

	return 0;
}

/*
 * Find a hole extent on given inode and change start/len to the end of hole
 * extent.(hole/vacuum extent whose em->start <= start &&
 *	   em->start + em->len > start)
 * When a hole extent is found, return 1 and modify start/len.
 */
static int find_first_non_hole(struct btrfs_inode *inode, u64 *start, u64 *len)
{
	struct btrfs_fs_info *fs_info = inode->root->fs_info;
	struct extent_map *em;
	int ret = 0;

	em = btrfs_get_extent(inode, NULL, 0,
			      round_down(*start, fs_info->sectorsize),
			      round_up(*len, fs_info->sectorsize));
	if (IS_ERR(em))
		return PTR_ERR(em);

	/* Hole or vacuum extent(only exists in no-hole mode) */
	if (em->block_start == EXTENT_MAP_HOLE) {
		ret = 1;
		*len = em->start + em->len > *start + *len ?
		       0 : *start + *len - em->start - em->len;
		*start = em->start + em->len;
	}
	free_extent_map(em);
	return ret;
}

static void btrfs_punch_hole_lock_range(struct inode *inode,
					const u64 lockstart,
					const u64 lockend,
					struct extent_state **cached_state)
{
	/*
	 * For subpage case, if the range is not at page boundary, we could
	 * have pages at the leading/tailing part of the range.
	 * This could lead to dead loop since filemap_range_has_page()
	 * will always return true.
	 * So here we need to do extra page alignment for
	 * filemap_range_has_page().
	 */
	const u64 page_lockstart = round_up(lockstart, PAGE_SIZE);
	const u64 page_lockend = round_down(lockend + 1, PAGE_SIZE) - 1;

	while (1) {
		truncate_pagecache_range(inode, lockstart, lockend);

		lock_extent_bits(&BTRFS_I(inode)->io_tree, lockstart, lockend,
				 cached_state);
		/*
		 * We can't have ordered extents in the range, nor dirty/writeback
		 * pages, because we have locked the inode's VFS lock in exclusive
		 * mode, we have locked the inode's i_mmap_lock in exclusive mode,
		 * we have flushed all delalloc in the range and we have waited
		 * for any ordered extents in the range to complete.
		 * We can race with anyone reading pages from this range, so after
		 * locking the range check if we have pages in the range, and if
		 * we do, unlock the range and retry.
		 */
		if (!filemap_range_has_page(inode->i_mapping, page_lockstart,
					    page_lockend))
			break;

		unlock_extent_cached(&BTRFS_I(inode)->io_tree, lockstart,
				     lockend, cached_state);
	}

	btrfs_assert_inode_range_clean(BTRFS_I(inode), lockstart, lockend);
}

static int btrfs_insert_replace_extent(struct btrfs_trans_handle *trans,
				     struct btrfs_inode *inode,
				     struct btrfs_path *path,
				     struct btrfs_replace_extent_info *extent_info,
				     const u64 replace_len,
				     const u64 bytes_to_drop)
{
	struct btrfs_fs_info *fs_info = trans->fs_info;
	struct btrfs_root *root = inode->root;
	struct btrfs_file_extent_item *extent;
	struct extent_buffer *leaf;
	struct btrfs_key key;
	int slot;
	struct btrfs_ref ref = { 0 };
	int ret;

	if (replace_len == 0)
		return 0;

	if (extent_info->disk_offset == 0 &&
	    btrfs_fs_incompat(fs_info, NO_HOLES)) {
		btrfs_update_inode_bytes(inode, 0, bytes_to_drop);
		return 0;
	}

	key.objectid = btrfs_ino(inode);
	key.type = BTRFS_EXTENT_DATA_KEY;
	key.offset = extent_info->file_offset;
	ret = btrfs_insert_empty_item(trans, root, path, &key,
				      sizeof(struct btrfs_file_extent_item));
	if (ret)
		return ret;
	leaf = path->nodes[0];
	slot = path->slots[0];
	write_extent_buffer(leaf, extent_info->extent_buf,
			    btrfs_item_ptr_offset(leaf, slot),
			    sizeof(struct btrfs_file_extent_item));
	extent = btrfs_item_ptr(leaf, slot, struct btrfs_file_extent_item);
	ASSERT(btrfs_file_extent_type(leaf, extent) != BTRFS_FILE_EXTENT_INLINE);
	btrfs_set_file_extent_offset(leaf, extent, extent_info->data_offset);
	btrfs_set_file_extent_num_bytes(leaf, extent, replace_len);
	if (extent_info->is_new_extent)
		btrfs_set_file_extent_generation(leaf, extent, trans->transid);
	btrfs_mark_buffer_dirty(leaf);
	btrfs_release_path(path);

	ret = btrfs_inode_set_file_extent_range(inode, extent_info->file_offset,
						replace_len);
	if (ret)
		return ret;

	/* If it's a hole, nothing more needs to be done. */
	if (extent_info->disk_offset == 0) {
		btrfs_update_inode_bytes(inode, 0, bytes_to_drop);
		return 0;
	}

	btrfs_update_inode_bytes(inode, replace_len, bytes_to_drop);

	if (extent_info->is_new_extent && extent_info->insertions == 0) {
		key.objectid = extent_info->disk_offset;
		key.type = BTRFS_EXTENT_ITEM_KEY;
		key.offset = extent_info->disk_len;
		ret = btrfs_alloc_reserved_file_extent(trans, root,
						       btrfs_ino(inode),
						       extent_info->file_offset,
						       extent_info->qgroup_reserved,
						       &key);
	} else {
		u64 ref_offset;

		btrfs_init_generic_ref(&ref, BTRFS_ADD_DELAYED_REF,
				       extent_info->disk_offset,
				       extent_info->disk_len, 0);
		ref_offset = extent_info->file_offset - extent_info->data_offset;
		btrfs_init_data_ref(&ref, root->root_key.objectid,
				    btrfs_ino(inode), ref_offset, 0, false);
		ret = btrfs_inc_extent_ref(trans, &ref);
	}

	extent_info->insertions++;

	return ret;
}

/*
 * The respective range must have been previously locked, as well as the inode.
 * The end offset is inclusive (last byte of the range).
 * @extent_info is NULL for fallocate's hole punching and non-NULL when replacing
 * the file range with an extent.
 * When not punching a hole, we don't want to end up in a state where we dropped
 * extents without inserting a new one, so we must abort the transaction to avoid
 * a corruption.
 */
int btrfs_replace_file_extents(struct btrfs_inode *inode,
			       struct btrfs_path *path, const u64 start,
			       const u64 end,
			       struct btrfs_replace_extent_info *extent_info,
			       struct btrfs_trans_handle **trans_out)
{
	struct btrfs_drop_extents_args drop_args = { 0 };
	struct btrfs_root *root = inode->root;
	struct btrfs_fs_info *fs_info = root->fs_info;
	u64 min_size = btrfs_calc_insert_metadata_size(fs_info, 1);
	u64 ino_size = round_up(inode->vfs_inode.i_size, fs_info->sectorsize);
	struct btrfs_trans_handle *trans = NULL;
	struct btrfs_block_rsv *rsv;
	unsigned int rsv_count;
	u64 cur_offset;
	u64 len = end - start;
	int ret = 0;

	if (end <= start)
		return -EINVAL;

	rsv = btrfs_alloc_block_rsv(fs_info, BTRFS_BLOCK_RSV_TEMP);
	if (!rsv) {
		ret = -ENOMEM;
		goto out;
	}
	rsv->size = btrfs_calc_insert_metadata_size(fs_info, 1);
	rsv->failfast = 1;

	/*
	 * 1 - update the inode
	 * 1 - removing the extents in the range
	 * 1 - adding the hole extent if no_holes isn't set or if we are
	 *     replacing the range with a new extent
	 */
	if (!btrfs_fs_incompat(fs_info, NO_HOLES) || extent_info)
		rsv_count = 3;
	else
		rsv_count = 2;

	trans = btrfs_start_transaction(root, rsv_count);
	if (IS_ERR(trans)) {
		ret = PTR_ERR(trans);
		trans = NULL;
		goto out_free;
	}

	ret = btrfs_block_rsv_migrate(&fs_info->trans_block_rsv, rsv,
				      min_size, false);
	if (WARN_ON(ret))
		goto out_trans;
	trans->block_rsv = rsv;

	cur_offset = start;
	drop_args.path = path;
	drop_args.end = end + 1;
	drop_args.drop_cache = true;
	while (cur_offset < end) {
		drop_args.start = cur_offset;
		ret = btrfs_drop_extents(trans, root, inode, &drop_args);
		/* If we are punching a hole decrement the inode's byte count */
		if (!extent_info)
			btrfs_update_inode_bytes(inode, 0,
						 drop_args.bytes_found);
		if (ret != -ENOSPC) {
			/*
			 * The only time we don't want to abort is if we are
			 * attempting to clone a partial inline extent, in which
			 * case we'll get EOPNOTSUPP.  However if we aren't
			 * clone we need to abort no matter what, because if we
			 * got EOPNOTSUPP via prealloc then we messed up and
			 * need to abort.
			 */
			if (ret &&
			    (ret != -EOPNOTSUPP ||
			     (extent_info && extent_info->is_new_extent)))
				btrfs_abort_transaction(trans, ret);
			break;
		}

		trans->block_rsv = &fs_info->trans_block_rsv;

		if (!extent_info && cur_offset < drop_args.drop_end &&
		    cur_offset < ino_size) {
			ret = fill_holes(trans, inode, path, cur_offset,
					 drop_args.drop_end);
			if (ret) {
				/*
				 * If we failed then we didn't insert our hole
				 * entries for the area we dropped, so now the
				 * fs is corrupted, so we must abort the
				 * transaction.
				 */
				btrfs_abort_transaction(trans, ret);
				break;
			}
		} else if (!extent_info && cur_offset < drop_args.drop_end) {
			/*
			 * We are past the i_size here, but since we didn't
			 * insert holes we need to clear the mapped area so we
			 * know to not set disk_i_size in this area until a new
			 * file extent is inserted here.
			 */
			ret = btrfs_inode_clear_file_extent_range(inode,
					cur_offset,
					drop_args.drop_end - cur_offset);
			if (ret) {
				/*
				 * We couldn't clear our area, so we could
				 * presumably adjust up and corrupt the fs, so
				 * we need to abort.
				 */
				btrfs_abort_transaction(trans, ret);
				break;
			}
		}

		if (extent_info &&
		    drop_args.drop_end > extent_info->file_offset) {
			u64 replace_len = drop_args.drop_end -
					  extent_info->file_offset;

			ret = btrfs_insert_replace_extent(trans, inode,	path,
					extent_info, replace_len,
					drop_args.bytes_found);
			if (ret) {
				btrfs_abort_transaction(trans, ret);
				break;
			}
			extent_info->data_len -= replace_len;
			extent_info->data_offset += replace_len;
			extent_info->file_offset += replace_len;
		}

		/*
		 * We are releasing our handle on the transaction, balance the
		 * dirty pages of the btree inode and flush delayed items, and
		 * then get a new transaction handle, which may now point to a
		 * new transaction in case someone else may have committed the
		 * transaction we used to replace/drop file extent items. So
		 * bump the inode's iversion and update mtime and ctime except
		 * if we are called from a dedupe context. This is because a
		 * power failure/crash may happen after the transaction is
		 * committed and before we finish replacing/dropping all the
		 * file extent items we need.
		 */
		inode_inc_iversion(&inode->vfs_inode);

		if (!extent_info || extent_info->update_times) {
			inode->vfs_inode.i_mtime = current_time(&inode->vfs_inode);
			inode->vfs_inode.i_ctime = inode->vfs_inode.i_mtime;
		}

		ret = btrfs_update_inode(trans, root, inode);
		if (ret)
			break;

		btrfs_end_transaction(trans);
		btrfs_btree_balance_dirty(fs_info);

		trans = btrfs_start_transaction(root, rsv_count);
		if (IS_ERR(trans)) {
			ret = PTR_ERR(trans);
			trans = NULL;
			break;
		}

		ret = btrfs_block_rsv_migrate(&fs_info->trans_block_rsv,
					      rsv, min_size, false);
		if (WARN_ON(ret))
			break;
		trans->block_rsv = rsv;

		cur_offset = drop_args.drop_end;
		len = end - cur_offset;
		if (!extent_info && len) {
			ret = find_first_non_hole(inode, &cur_offset, &len);
			if (unlikely(ret < 0))
				break;
			if (ret && !len) {
				ret = 0;
				break;
			}
		}
	}

	/*
	 * If we were cloning, force the next fsync to be a full one since we
	 * we replaced (or just dropped in the case of cloning holes when
	 * NO_HOLES is enabled) file extent items and did not setup new extent
	 * maps for the replacement extents (or holes).
	 */
	if (extent_info && !extent_info->is_new_extent)
		btrfs_set_inode_full_sync(inode);

	if (ret)
		goto out_trans;

	trans->block_rsv = &fs_info->trans_block_rsv;
	/*
	 * If we are using the NO_HOLES feature we might have had already an
	 * hole that overlaps a part of the region [lockstart, lockend] and
	 * ends at (or beyond) lockend. Since we have no file extent items to
	 * represent holes, drop_end can be less than lockend and so we must
	 * make sure we have an extent map representing the existing hole (the
	 * call to __btrfs_drop_extents() might have dropped the existing extent
	 * map representing the existing hole), otherwise the fast fsync path
	 * will not record the existence of the hole region
	 * [existing_hole_start, lockend].
	 */
	if (drop_args.drop_end <= end)
		drop_args.drop_end = end + 1;
	/*
	 * Don't insert file hole extent item if it's for a range beyond eof
	 * (because it's useless) or if it represents a 0 bytes range (when
	 * cur_offset == drop_end).
	 */
	if (!extent_info && cur_offset < ino_size &&
	    cur_offset < drop_args.drop_end) {
		ret = fill_holes(trans, inode, path, cur_offset,
				 drop_args.drop_end);
		if (ret) {
			/* Same comment as above. */
			btrfs_abort_transaction(trans, ret);
			goto out_trans;
		}
	} else if (!extent_info && cur_offset < drop_args.drop_end) {
		/* See the comment in the loop above for the reasoning here. */
		ret = btrfs_inode_clear_file_extent_range(inode, cur_offset,
					drop_args.drop_end - cur_offset);
		if (ret) {
			btrfs_abort_transaction(trans, ret);
			goto out_trans;
		}

	}
	if (extent_info) {
		ret = btrfs_insert_replace_extent(trans, inode, path,
				extent_info, extent_info->data_len,
				drop_args.bytes_found);
		if (ret) {
			btrfs_abort_transaction(trans, ret);
			goto out_trans;
		}
	}

out_trans:
	if (!trans)
		goto out_free;

	trans->block_rsv = &fs_info->trans_block_rsv;
	if (ret)
		btrfs_end_transaction(trans);
	else
		*trans_out = trans;
out_free:
	btrfs_free_block_rsv(fs_info, rsv);
out:
	return ret;
}

static int btrfs_punch_hole(struct file *file, loff_t offset, loff_t len)
{
	struct inode *inode = file_inode(file);
	struct btrfs_fs_info *fs_info = btrfs_sb(inode->i_sb);
	struct btrfs_root *root = BTRFS_I(inode)->root;
	struct extent_state *cached_state = NULL;
	struct btrfs_path *path;
	struct btrfs_trans_handle *trans = NULL;
	u64 lockstart;
	u64 lockend;
	u64 tail_start;
	u64 tail_len;
	u64 orig_start = offset;
	int ret = 0;
	bool same_block;
	u64 ino_size;
	bool truncated_block = false;
	bool updated_inode = false;

	btrfs_inode_lock(inode, BTRFS_ILOCK_MMAP);

	ret = btrfs_wait_ordered_range(inode, offset, len);
	if (ret)
		goto out_only_mutex;

	ino_size = round_up(inode->i_size, fs_info->sectorsize);
	ret = find_first_non_hole(BTRFS_I(inode), &offset, &len);
	if (ret < 0)
		goto out_only_mutex;
	if (ret && !len) {
		/* Already in a large hole */
		ret = 0;
		goto out_only_mutex;
	}

	ret = file_modified(file);
	if (ret)
		goto out_only_mutex;

	lockstart = round_up(offset, btrfs_inode_sectorsize(BTRFS_I(inode)));
	lockend = round_down(offset + len,
			     btrfs_inode_sectorsize(BTRFS_I(inode))) - 1;
	same_block = (BTRFS_BYTES_TO_BLKS(fs_info, offset))
		== (BTRFS_BYTES_TO_BLKS(fs_info, offset + len - 1));
	/*
	 * We needn't truncate any block which is beyond the end of the file
	 * because we are sure there is no data there.
	 */
	/*
	 * Only do this if we are in the same block and we aren't doing the
	 * entire block.
	 */
	if (same_block && len < fs_info->sectorsize) {
		if (offset < ino_size) {
			truncated_block = true;
			ret = btrfs_truncate_block(BTRFS_I(inode), offset, len,
						   0);
		} else {
			ret = 0;
		}
		goto out_only_mutex;
	}

	/* zero back part of the first block */
	if (offset < ino_size) {
		truncated_block = true;
		ret = btrfs_truncate_block(BTRFS_I(inode), offset, 0, 0);
		if (ret) {
			btrfs_inode_unlock(inode, BTRFS_ILOCK_MMAP);
			return ret;
		}
	}

	/* Check the aligned pages after the first unaligned page,
	 * if offset != orig_start, which means the first unaligned page
	 * including several following pages are already in holes,
	 * the extra check can be skipped */
	if (offset == orig_start) {
		/* after truncate page, check hole again */
		len = offset + len - lockstart;
		offset = lockstart;
		ret = find_first_non_hole(BTRFS_I(inode), &offset, &len);
		if (ret < 0)
			goto out_only_mutex;
		if (ret && !len) {
			ret = 0;
			goto out_only_mutex;
		}
		lockstart = offset;
	}

	/* Check the tail unaligned part is in a hole */
	tail_start = lockend + 1;
	tail_len = offset + len - tail_start;
	if (tail_len) {
		ret = find_first_non_hole(BTRFS_I(inode), &tail_start, &tail_len);
		if (unlikely(ret < 0))
			goto out_only_mutex;
		if (!ret) {
			/* zero the front end of the last page */
			if (tail_start + tail_len < ino_size) {
				truncated_block = true;
				ret = btrfs_truncate_block(BTRFS_I(inode),
							tail_start + tail_len,
							0, 1);
				if (ret)
					goto out_only_mutex;
			}
		}
	}

	if (lockend < lockstart) {
		ret = 0;
		goto out_only_mutex;
	}

	btrfs_punch_hole_lock_range(inode, lockstart, lockend, &cached_state);

	path = btrfs_alloc_path();
	if (!path) {
		ret = -ENOMEM;
		goto out;
	}

	ret = btrfs_replace_file_extents(BTRFS_I(inode), path, lockstart,
					 lockend, NULL, &trans);
	btrfs_free_path(path);
	if (ret)
		goto out;

	ASSERT(trans != NULL);
	inode_inc_iversion(inode);
	inode->i_mtime = inode->i_ctime = current_time(inode);
	ret = btrfs_update_inode(trans, root, BTRFS_I(inode));
	updated_inode = true;
	btrfs_end_transaction(trans);
	btrfs_btree_balance_dirty(fs_info);
out:
	unlock_extent_cached(&BTRFS_I(inode)->io_tree, lockstart, lockend,
			     &cached_state);
out_only_mutex:
	if (!updated_inode && truncated_block && !ret) {
		/*
		 * If we only end up zeroing part of a page, we still need to
		 * update the inode item, so that all the time fields are
		 * updated as well as the necessary btrfs inode in memory fields
		 * for detecting, at fsync time, if the inode isn't yet in the
		 * log tree or it's there but not up to date.
		 */
		struct timespec64 now = current_time(inode);

		inode_inc_iversion(inode);
		inode->i_mtime = now;
		inode->i_ctime = now;
		trans = btrfs_start_transaction(root, 1);
		if (IS_ERR(trans)) {
			ret = PTR_ERR(trans);
		} else {
			int ret2;

			ret = btrfs_update_inode(trans, root, BTRFS_I(inode));
			ret2 = btrfs_end_transaction(trans);
			if (!ret)
				ret = ret2;
		}
	}
	btrfs_inode_unlock(inode, BTRFS_ILOCK_MMAP);
	return ret;
}

/* Helper structure to record which range is already reserved */
struct falloc_range {
	struct list_head list;
	u64 start;
	u64 len;
};

/*
 * Helper function to add falloc range
 *
 * Caller should have locked the larger range of extent containing
 * [start, len)
 */
static int add_falloc_range(struct list_head *head, u64 start, u64 len)
{
	struct falloc_range *range = NULL;

	if (!list_empty(head)) {
		/*
		 * As fallocate iterates by bytenr order, we only need to check
		 * the last range.
		 */
		range = list_last_entry(head, struct falloc_range, list);
		if (range->start + range->len == start) {
			range->len += len;
			return 0;
		}
	}

	range = kmalloc(sizeof(*range), GFP_KERNEL);
	if (!range)
		return -ENOMEM;
	range->start = start;
	range->len = len;
	list_add_tail(&range->list, head);
	return 0;
}

static int btrfs_fallocate_update_isize(struct inode *inode,
					const u64 end,
					const int mode)
{
	struct btrfs_trans_handle *trans;
	struct btrfs_root *root = BTRFS_I(inode)->root;
	int ret;
	int ret2;

	if (mode & FALLOC_FL_KEEP_SIZE || end <= i_size_read(inode))
		return 0;

	trans = btrfs_start_transaction(root, 1);
	if (IS_ERR(trans))
		return PTR_ERR(trans);

	inode->i_ctime = current_time(inode);
	i_size_write(inode, end);
	btrfs_inode_safe_disk_i_size_write(BTRFS_I(inode), 0);
	ret = btrfs_update_inode(trans, root, BTRFS_I(inode));
	ret2 = btrfs_end_transaction(trans);

	return ret ? ret : ret2;
}

enum {
	RANGE_BOUNDARY_WRITTEN_EXTENT,
	RANGE_BOUNDARY_PREALLOC_EXTENT,
	RANGE_BOUNDARY_HOLE,
};

static int btrfs_zero_range_check_range_boundary(struct btrfs_inode *inode,
						 u64 offset)
{
	const u64 sectorsize = btrfs_inode_sectorsize(inode);
	struct extent_map *em;
	int ret;

	offset = round_down(offset, sectorsize);
	em = btrfs_get_extent(inode, NULL, 0, offset, sectorsize);
	if (IS_ERR(em))
		return PTR_ERR(em);

	if (em->block_start == EXTENT_MAP_HOLE)
		ret = RANGE_BOUNDARY_HOLE;
	else if (test_bit(EXTENT_FLAG_PREALLOC, &em->flags))
		ret = RANGE_BOUNDARY_PREALLOC_EXTENT;
	else
		ret = RANGE_BOUNDARY_WRITTEN_EXTENT;

	free_extent_map(em);
	return ret;
}

static int btrfs_zero_range(struct inode *inode,
			    loff_t offset,
			    loff_t len,
			    const int mode)
{
	struct btrfs_fs_info *fs_info = BTRFS_I(inode)->root->fs_info;
	struct extent_map *em;
	struct extent_changeset *data_reserved = NULL;
	int ret;
	u64 alloc_hint = 0;
	const u64 sectorsize = btrfs_inode_sectorsize(BTRFS_I(inode));
	u64 alloc_start = round_down(offset, sectorsize);
	u64 alloc_end = round_up(offset + len, sectorsize);
	u64 bytes_to_reserve = 0;
	bool space_reserved = false;

	em = btrfs_get_extent(BTRFS_I(inode), NULL, 0, alloc_start,
			      alloc_end - alloc_start);
	if (IS_ERR(em)) {
		ret = PTR_ERR(em);
		goto out;
	}

	/*
	 * Avoid hole punching and extent allocation for some cases. More cases
	 * could be considered, but these are unlikely common and we keep things
	 * as simple as possible for now. Also, intentionally, if the target
	 * range contains one or more prealloc extents together with regular
	 * extents and holes, we drop all the existing extents and allocate a
	 * new prealloc extent, so that we get a larger contiguous disk extent.
	 */
	if (em->start <= alloc_start &&
	    test_bit(EXTENT_FLAG_PREALLOC, &em->flags)) {
		const u64 em_end = em->start + em->len;

		if (em_end >= offset + len) {
			/*
			 * The whole range is already a prealloc extent,
			 * do nothing except updating the inode's i_size if
			 * needed.
			 */
			free_extent_map(em);
			ret = btrfs_fallocate_update_isize(inode, offset + len,
							   mode);
			goto out;
		}
		/*
		 * Part of the range is already a prealloc extent, so operate
		 * only on the remaining part of the range.
		 */
		alloc_start = em_end;
		ASSERT(IS_ALIGNED(alloc_start, sectorsize));
		len = offset + len - alloc_start;
		offset = alloc_start;
		alloc_hint = em->block_start + em->len;
	}
	free_extent_map(em);

	if (BTRFS_BYTES_TO_BLKS(fs_info, offset) ==
	    BTRFS_BYTES_TO_BLKS(fs_info, offset + len - 1)) {
		em = btrfs_get_extent(BTRFS_I(inode), NULL, 0, alloc_start,
				      sectorsize);
		if (IS_ERR(em)) {
			ret = PTR_ERR(em);
			goto out;
		}

		if (test_bit(EXTENT_FLAG_PREALLOC, &em->flags)) {
			free_extent_map(em);
			ret = btrfs_fallocate_update_isize(inode, offset + len,
							   mode);
			goto out;
		}
		if (len < sectorsize && em->block_start != EXTENT_MAP_HOLE) {
			free_extent_map(em);
			ret = btrfs_truncate_block(BTRFS_I(inode), offset, len,
						   0);
			if (!ret)
				ret = btrfs_fallocate_update_isize(inode,
								   offset + len,
								   mode);
			return ret;
		}
		free_extent_map(em);
		alloc_start = round_down(offset, sectorsize);
		alloc_end = alloc_start + sectorsize;
		goto reserve_space;
	}

	alloc_start = round_up(offset, sectorsize);
	alloc_end = round_down(offset + len, sectorsize);

	/*
	 * For unaligned ranges, check the pages at the boundaries, they might
	 * map to an extent, in which case we need to partially zero them, or
	 * they might map to a hole, in which case we need our allocation range
	 * to cover them.
	 */
	if (!IS_ALIGNED(offset, sectorsize)) {
		ret = btrfs_zero_range_check_range_boundary(BTRFS_I(inode),
							    offset);
		if (ret < 0)
			goto out;
		if (ret == RANGE_BOUNDARY_HOLE) {
			alloc_start = round_down(offset, sectorsize);
			ret = 0;
		} else if (ret == RANGE_BOUNDARY_WRITTEN_EXTENT) {
			ret = btrfs_truncate_block(BTRFS_I(inode), offset, 0, 0);
			if (ret)
				goto out;
		} else {
			ret = 0;
		}
	}

	if (!IS_ALIGNED(offset + len, sectorsize)) {
		ret = btrfs_zero_range_check_range_boundary(BTRFS_I(inode),
							    offset + len);
		if (ret < 0)
			goto out;
		if (ret == RANGE_BOUNDARY_HOLE) {
			alloc_end = round_up(offset + len, sectorsize);
			ret = 0;
		} else if (ret == RANGE_BOUNDARY_WRITTEN_EXTENT) {
			ret = btrfs_truncate_block(BTRFS_I(inode), offset + len,
						   0, 1);
			if (ret)
				goto out;
		} else {
			ret = 0;
		}
	}

reserve_space:
	if (alloc_start < alloc_end) {
		struct extent_state *cached_state = NULL;
		const u64 lockstart = alloc_start;
		const u64 lockend = alloc_end - 1;

		bytes_to_reserve = alloc_end - alloc_start;
		ret = btrfs_alloc_data_chunk_ondemand(BTRFS_I(inode),
						      bytes_to_reserve);
		if (ret < 0)
			goto out;
		space_reserved = true;
		btrfs_punch_hole_lock_range(inode, lockstart, lockend,
					    &cached_state);
		ret = btrfs_qgroup_reserve_data(BTRFS_I(inode), &data_reserved,
						alloc_start, bytes_to_reserve);
		if (ret) {
			unlock_extent_cached(&BTRFS_I(inode)->io_tree, lockstart,
					     lockend, &cached_state);
			goto out;
		}
		ret = btrfs_prealloc_file_range(inode, mode, alloc_start,
						alloc_end - alloc_start,
						i_blocksize(inode),
						offset + len, &alloc_hint);
		unlock_extent_cached(&BTRFS_I(inode)->io_tree, lockstart,
				     lockend, &cached_state);
		/* btrfs_prealloc_file_range releases reserved space on error */
		if (ret) {
			space_reserved = false;
			goto out;
		}
	}
	ret = btrfs_fallocate_update_isize(inode, offset + len, mode);
 out:
	if (ret && space_reserved)
		btrfs_free_reserved_data_space(BTRFS_I(inode), data_reserved,
					       alloc_start, bytes_to_reserve);
	extent_changeset_free(data_reserved);

	return ret;
}

static long btrfs_fallocate(struct file *file, int mode,
			    loff_t offset, loff_t len)
{
	struct inode *inode = file_inode(file);
	struct extent_state *cached_state = NULL;
	struct extent_changeset *data_reserved = NULL;
	struct falloc_range *range;
	struct falloc_range *tmp;
	struct list_head reserve_list;
	u64 cur_offset;
	u64 last_byte;
	u64 alloc_start;
	u64 alloc_end;
	u64 alloc_hint = 0;
	u64 locked_end;
	u64 actual_end = 0;
	u64 data_space_needed = 0;
	u64 data_space_reserved = 0;
	u64 qgroup_reserved = 0;
	struct extent_map *em;
	int blocksize = btrfs_inode_sectorsize(BTRFS_I(inode));
	int ret;

	/* Do not allow fallocate in ZONED mode */
	if (btrfs_is_zoned(btrfs_sb(inode->i_sb)))
		return -EOPNOTSUPP;

	alloc_start = round_down(offset, blocksize);
	alloc_end = round_up(offset + len, blocksize);
	cur_offset = alloc_start;

	/* Make sure we aren't being give some crap mode */
	if (mode & ~(FALLOC_FL_KEEP_SIZE | FALLOC_FL_PUNCH_HOLE |
		     FALLOC_FL_ZERO_RANGE))
		return -EOPNOTSUPP;

	if (mode & FALLOC_FL_PUNCH_HOLE)
		return btrfs_punch_hole(file, offset, len);
<<<<<<< HEAD

	/*
	 * Only trigger disk allocation, don't trigger qgroup reserve
	 *
	 * For qgroup space, it will be checked later.
	 */
	if (!(mode & FALLOC_FL_ZERO_RANGE)) {
		ret = btrfs_alloc_data_chunk_ondemand(BTRFS_I(inode),
						      alloc_end - alloc_start);
		if (ret < 0)
			return ret;
	}
=======
>>>>>>> 88084a3d

	btrfs_inode_lock(inode, BTRFS_ILOCK_MMAP);

	if (!(mode & FALLOC_FL_KEEP_SIZE) && offset + len > inode->i_size) {
		ret = inode_newsize_ok(inode, offset + len);
		if (ret)
			goto out;
	}

	ret = file_modified(file);
	if (ret)
		goto out;

	/*
	 * TODO: Move these two operations after we have checked
	 * accurate reserved space, or fallocate can still fail but
	 * with page truncated or size expanded.
	 *
	 * But that's a minor problem and won't do much harm BTW.
	 */
	if (alloc_start > inode->i_size) {
		ret = btrfs_cont_expand(BTRFS_I(inode), i_size_read(inode),
					alloc_start);
		if (ret)
			goto out;
	} else if (offset + len > inode->i_size) {
		/*
		 * If we are fallocating from the end of the file onward we
		 * need to zero out the end of the block if i_size lands in the
		 * middle of a block.
		 */
		ret = btrfs_truncate_block(BTRFS_I(inode), inode->i_size, 0, 0);
		if (ret)
			goto out;
	}

	/*
	 * We have locked the inode at the VFS level (in exclusive mode) and we
	 * have locked the i_mmap_lock lock (in exclusive mode). Now before
	 * locking the file range, flush all dealloc in the range and wait for
	 * all ordered extents in the range to complete. After this we can lock
	 * the file range and, due to the previous locking we did, we know there
	 * can't be more delalloc or ordered extents in the range.
	 */
	ret = btrfs_wait_ordered_range(inode, alloc_start,
				       alloc_end - alloc_start);
	if (ret)
		goto out;

	if (mode & FALLOC_FL_ZERO_RANGE) {
		ret = btrfs_zero_range(inode, offset, len, mode);
		btrfs_inode_unlock(inode, BTRFS_ILOCK_MMAP);
		return ret;
	}

	locked_end = alloc_end - 1;
	lock_extent_bits(&BTRFS_I(inode)->io_tree, alloc_start, locked_end,
			 &cached_state);

	btrfs_assert_inode_range_clean(BTRFS_I(inode), alloc_start, locked_end);

	/* First, check if we exceed the qgroup limit */
	INIT_LIST_HEAD(&reserve_list);
	while (cur_offset < alloc_end) {
		em = btrfs_get_extent(BTRFS_I(inode), NULL, 0, cur_offset,
				      alloc_end - cur_offset);
		if (IS_ERR(em)) {
			ret = PTR_ERR(em);
			break;
		}
		last_byte = min(extent_map_end(em), alloc_end);
		actual_end = min_t(u64, extent_map_end(em), offset + len);
		last_byte = ALIGN(last_byte, blocksize);
		if (em->block_start == EXTENT_MAP_HOLE ||
		    (cur_offset >= inode->i_size &&
		     !test_bit(EXTENT_FLAG_PREALLOC, &em->flags))) {
			const u64 range_len = last_byte - cur_offset;

			ret = add_falloc_range(&reserve_list, cur_offset, range_len);
			if (ret < 0) {
				free_extent_map(em);
				break;
			}
			ret = btrfs_qgroup_reserve_data(BTRFS_I(inode),
					&data_reserved, cur_offset, range_len);
			if (ret < 0) {
				free_extent_map(em);
				break;
			}
			qgroup_reserved += range_len;
			data_space_needed += range_len;
		}
		free_extent_map(em);
		cur_offset = last_byte;
	}

	if (!ret && data_space_needed > 0) {
		/*
		 * We are safe to reserve space here as we can't have delalloc
		 * in the range, see above.
		 */
		ret = btrfs_alloc_data_chunk_ondemand(BTRFS_I(inode),
						      data_space_needed);
		if (!ret)
			data_space_reserved = data_space_needed;
	}

	/*
	 * If ret is still 0, means we're OK to fallocate.
	 * Or just cleanup the list and exit.
	 */
	list_for_each_entry_safe(range, tmp, &reserve_list, list) {
		if (!ret) {
			ret = btrfs_prealloc_file_range(inode, mode,
					range->start,
					range->len, i_blocksize(inode),
					offset + len, &alloc_hint);
			/*
			 * btrfs_prealloc_file_range() releases space even
			 * if it returns an error.
			 */
			data_space_reserved -= range->len;
			qgroup_reserved -= range->len;
		} else if (data_space_reserved > 0) {
			btrfs_free_reserved_data_space(BTRFS_I(inode),
					       data_reserved, range->start,
					       range->len);
			data_space_reserved -= range->len;
			qgroup_reserved -= range->len;
		} else if (qgroup_reserved > 0) {
			btrfs_qgroup_free_data(BTRFS_I(inode), data_reserved,
					       range->start, range->len);
			qgroup_reserved -= range->len;
		}
		list_del(&range->list);
		kfree(range);
	}
	if (ret < 0)
		goto out_unlock;

	/*
	 * We didn't need to allocate any more space, but we still extended the
	 * size of the file so we need to update i_size and the inode item.
	 */
	ret = btrfs_fallocate_update_isize(inode, actual_end, mode);
out_unlock:
	unlock_extent_cached(&BTRFS_I(inode)->io_tree, alloc_start, locked_end,
			     &cached_state);
out:
	btrfs_inode_unlock(inode, BTRFS_ILOCK_MMAP);
	extent_changeset_free(data_reserved);
	return ret;
}

static loff_t find_desired_extent(struct btrfs_inode *inode, loff_t offset,
				  int whence)
{
	struct btrfs_fs_info *fs_info = inode->root->fs_info;
	struct extent_map *em = NULL;
	struct extent_state *cached_state = NULL;
	loff_t i_size = inode->vfs_inode.i_size;
	u64 lockstart;
	u64 lockend;
	u64 start;
	u64 len;
	int ret = 0;

	if (i_size == 0 || offset >= i_size)
		return -ENXIO;

	/*
	 * offset can be negative, in this case we start finding DATA/HOLE from
	 * the very start of the file.
	 */
	start = max_t(loff_t, 0, offset);

	lockstart = round_down(start, fs_info->sectorsize);
	lockend = round_up(i_size, fs_info->sectorsize);
	if (lockend <= lockstart)
		lockend = lockstart + fs_info->sectorsize;
	lockend--;
	len = lockend - lockstart + 1;

	lock_extent_bits(&inode->io_tree, lockstart, lockend, &cached_state);

	while (start < i_size) {
		em = btrfs_get_extent_fiemap(inode, start, len);
		if (IS_ERR(em)) {
			ret = PTR_ERR(em);
			em = NULL;
			break;
		}

		if (whence == SEEK_HOLE &&
		    (em->block_start == EXTENT_MAP_HOLE ||
		     test_bit(EXTENT_FLAG_PREALLOC, &em->flags)))
			break;
		else if (whence == SEEK_DATA &&
			   (em->block_start != EXTENT_MAP_HOLE &&
			    !test_bit(EXTENT_FLAG_PREALLOC, &em->flags)))
			break;

		start = em->start + em->len;
		free_extent_map(em);
		em = NULL;
		cond_resched();
	}
	free_extent_map(em);
	unlock_extent_cached(&inode->io_tree, lockstart, lockend,
			     &cached_state);
	if (ret) {
		offset = ret;
	} else {
		if (whence == SEEK_DATA && start >= i_size)
			offset = -ENXIO;
		else
			offset = min_t(loff_t, start, i_size);
	}

	return offset;
}

static loff_t btrfs_file_llseek(struct file *file, loff_t offset, int whence)
{
	struct inode *inode = file->f_mapping->host;

	switch (whence) {
	default:
		return generic_file_llseek(file, offset, whence);
	case SEEK_DATA:
	case SEEK_HOLE:
		btrfs_inode_lock(inode, BTRFS_ILOCK_SHARED);
		offset = find_desired_extent(BTRFS_I(inode), offset, whence);
		btrfs_inode_unlock(inode, BTRFS_ILOCK_SHARED);
		break;
	}

	if (offset < 0)
		return offset;

	return vfs_setpos(file, offset, inode->i_sb->s_maxbytes);
}

static int btrfs_file_open(struct inode *inode, struct file *filp)
{
	int ret;

	filp->f_mode |= FMODE_NOWAIT | FMODE_BUF_RASYNC;

	ret = fsverity_file_open(inode, filp);
	if (ret)
		return ret;
	return generic_file_open(inode, filp);
}

static int check_direct_read(struct btrfs_fs_info *fs_info,
			     const struct iov_iter *iter, loff_t offset)
{
	int ret;
	int i, seg;

	ret = check_direct_IO(fs_info, iter, offset);
	if (ret < 0)
		return ret;

	if (!iter_is_iovec(iter))
		return 0;

	for (seg = 0; seg < iter->nr_segs; seg++)
		for (i = seg + 1; i < iter->nr_segs; i++)
			if (iter->iov[seg].iov_base == iter->iov[i].iov_base)
				return -EINVAL;
	return 0;
}

static ssize_t btrfs_direct_read(struct kiocb *iocb, struct iov_iter *to)
{
	struct inode *inode = file_inode(iocb->ki_filp);
	size_t prev_left = 0;
	ssize_t read = 0;
	ssize_t ret;

	if (fsverity_active(inode))
		return 0;

	if (check_direct_read(btrfs_sb(inode->i_sb), to, iocb->ki_pos))
		return 0;

	btrfs_inode_lock(inode, BTRFS_ILOCK_SHARED);
again:
	/*
	 * This is similar to what we do for direct IO writes, see the comment
	 * at btrfs_direct_write(), but we also disable page faults in addition
	 * to disabling them only at the iov_iter level. This is because when
	 * reading from a hole or prealloc extent, iomap calls iov_iter_zero(),
	 * which can still trigger page fault ins despite having set ->nofault
	 * to true of our 'to' iov_iter.
	 *
	 * The difference to direct IO writes is that we deadlock when trying
	 * to lock the extent range in the inode's tree during he page reads
	 * triggered by the fault in (while for writes it is due to waiting for
	 * our own ordered extent). This is because for direct IO reads,
	 * btrfs_dio_iomap_begin() returns with the extent range locked, which
	 * is only unlocked in the endio callback (end_bio_extent_readpage()).
	 */
	pagefault_disable();
	to->nofault = true;
	ret = btrfs_dio_rw(iocb, to, read);
	to->nofault = false;
	pagefault_enable();

	/* No increment (+=) because iomap returns a cumulative value. */
	if (ret > 0)
		read = ret;

	if (iov_iter_count(to) > 0 && (ret == -EFAULT || ret > 0)) {
		const size_t left = iov_iter_count(to);

		if (left == prev_left) {
			/*
			 * We didn't make any progress since the last attempt,
			 * fallback to a buffered read for the remainder of the
			 * range. This is just to avoid any possibility of looping
			 * for too long.
			 */
			ret = read;
		} else {
			/*
			 * We made some progress since the last retry or this is
			 * the first time we are retrying. Fault in as many pages
			 * as possible and retry.
			 */
			fault_in_iov_iter_writeable(to, left);
			prev_left = left;
			goto again;
		}
	}
	btrfs_inode_unlock(inode, BTRFS_ILOCK_SHARED);
	return ret < 0 ? ret : read;
}

static ssize_t btrfs_file_read_iter(struct kiocb *iocb, struct iov_iter *to)
{
	ssize_t ret = 0;

	if (iocb->ki_flags & IOCB_DIRECT) {
		ret = btrfs_direct_read(iocb, to);
		if (ret < 0 || !iov_iter_count(to) ||
		    iocb->ki_pos >= i_size_read(file_inode(iocb->ki_filp)))
			return ret;
	}

	return filemap_read(iocb, to, ret);
}

const struct file_operations btrfs_file_operations = {
	.llseek		= btrfs_file_llseek,
	.read_iter      = btrfs_file_read_iter,
	.splice_read	= generic_file_splice_read,
	.write_iter	= btrfs_file_write_iter,
	.splice_write	= iter_file_splice_write,
	.mmap		= btrfs_file_mmap,
	.open		= btrfs_file_open,
	.release	= btrfs_release_file,
	.fsync		= btrfs_sync_file,
	.fallocate	= btrfs_fallocate,
	.unlocked_ioctl	= btrfs_ioctl,
#ifdef CONFIG_COMPAT
	.compat_ioctl	= btrfs_compat_ioctl,
#endif
	.remap_file_range = btrfs_remap_file_range,
};

void __cold btrfs_auto_defrag_exit(void)
{
	kmem_cache_destroy(btrfs_inode_defrag_cachep);
}

int __init btrfs_auto_defrag_init(void)
{
	btrfs_inode_defrag_cachep = kmem_cache_create("btrfs_inode_defrag",
					sizeof(struct inode_defrag), 0,
					SLAB_MEM_SPREAD,
					NULL);
	if (!btrfs_inode_defrag_cachep)
		return -ENOMEM;

	return 0;
}

int btrfs_fdatawrite_range(struct inode *inode, loff_t start, loff_t end)
{
	int ret;

	/*
	 * So with compression we will find and lock a dirty page and clear the
	 * first one as dirty, setup an async extent, and immediately return
	 * with the entire range locked but with nobody actually marked with
	 * writeback.  So we can't just filemap_write_and_wait_range() and
	 * expect it to work since it will just kick off a thread to do the
	 * actual work.  So we need to call filemap_fdatawrite_range _again_
	 * since it will wait on the page lock, which won't be unlocked until
	 * after the pages have been marked as writeback and so we're good to go
	 * from there.  We have to do this otherwise we'll miss the ordered
	 * extents and that results in badness.  Please Josef, do not think you
	 * know better and pull this out at some point in the future, it is
	 * right and you are wrong.
	 */
	ret = filemap_fdatawrite_range(inode->i_mapping, start, end);
	if (!ret && test_bit(BTRFS_INODE_HAS_ASYNC_EXTENT,
			     &BTRFS_I(inode)->runtime_flags))
		ret = filemap_fdatawrite_range(inode->i_mapping, start, end);

	return ret;
}<|MERGE_RESOLUTION|>--- conflicted
+++ resolved
@@ -1685,11 +1685,7 @@
 		WARN_ON(reserve_bytes == 0);
 		ret = btrfs_delalloc_reserve_metadata(BTRFS_I(inode),
 						      reserve_bytes,
-<<<<<<< HEAD
-						      reserve_bytes);
-=======
 						      reserve_bytes, false);
->>>>>>> 88084a3d
 		if (ret) {
 			if (!only_release_metadata)
 				btrfs_free_reserved_data_space(BTRFS_I(inode),
@@ -3448,21 +3444,6 @@
 
 	if (mode & FALLOC_FL_PUNCH_HOLE)
 		return btrfs_punch_hole(file, offset, len);
-<<<<<<< HEAD
-
-	/*
-	 * Only trigger disk allocation, don't trigger qgroup reserve
-	 *
-	 * For qgroup space, it will be checked later.
-	 */
-	if (!(mode & FALLOC_FL_ZERO_RANGE)) {
-		ret = btrfs_alloc_data_chunk_ondemand(BTRFS_I(inode),
-						      alloc_end - alloc_start);
-		if (ret < 0)
-			return ret;
-	}
-=======
->>>>>>> 88084a3d
 
 	btrfs_inode_lock(inode, BTRFS_ILOCK_MMAP);
 
