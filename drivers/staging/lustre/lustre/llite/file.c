/*
 * GPL HEADER START
 *
 * DO NOT ALTER OR REMOVE COPYRIGHT NOTICES OR THIS FILE HEADER.
 *
 * This program is free software; you can redistribute it and/or modify
 * it under the terms of the GNU General Public License version 2 only,
 * as published by the Free Software Foundation.
 *
 * This program is distributed in the hope that it will be useful, but
 * WITHOUT ANY WARRANTY; without even the implied warranty of
 * MERCHANTABILITY or FITNESS FOR A PARTICULAR PURPOSE.  See the GNU
 * General Public License version 2 for more details (a copy is included
 * in the LICENSE file that accompanied this code).
 *
 * You should have received a copy of the GNU General Public License
 * version 2 along with this program; If not, see
 * http://www.gnu.org/licenses/gpl-2.0.html
 *
 * GPL HEADER END
 */
/*
 * Copyright (c) 2002, 2010, Oracle and/or its affiliates. All rights reserved.
 * Use is subject to license terms.
 *
 * Copyright (c) 2011, 2015, Intel Corporation.
 */
/*
 * This file is part of Lustre, http://www.lustre.org/
 * Lustre is a trademark of Sun Microsystems, Inc.
 *
 * lustre/llite/file.c
 *
 * Author: Peter Braam <braam@clusterfs.com>
 * Author: Phil Schwan <phil@clusterfs.com>
 * Author: Andreas Dilger <adilger@clusterfs.com>
 */

#define DEBUG_SUBSYSTEM S_LLITE
#include "../include/lustre_dlm.h"
#include <linux/pagemap.h>
#include <linux/file.h>
#include <linux/sched.h>
#include <linux/mount.h>
#include "../include/lustre/ll_fiemap.h"
#include "../include/lustre/lustre_ioctl.h"

#include "../include/cl_object.h"
#include "llite_internal.h"

static int
ll_put_grouplock(struct inode *inode, struct file *file, unsigned long arg);

static int ll_lease_close(struct obd_client_handle *och, struct inode *inode,
			  bool *lease_broken);

static enum llioc_iter
ll_iocontrol_call(struct inode *inode, struct file *file,
		  unsigned int cmd, unsigned long arg, int *rcp);

static struct ll_file_data *ll_file_data_get(void)
{
	struct ll_file_data *fd;

	fd = kmem_cache_zalloc(ll_file_data_slab, GFP_NOFS);
	if (!fd)
		return NULL;
	fd->fd_write_failed = false;
	return fd;
}

static void ll_file_data_put(struct ll_file_data *fd)
{
	if (fd)
		kmem_cache_free(ll_file_data_slab, fd);
}

void ll_pack_inode2opdata(struct inode *inode, struct md_op_data *op_data,
			  struct lustre_handle *fh)
{
	op_data->op_fid1 = ll_i2info(inode)->lli_fid;
	op_data->op_attr.ia_mode = inode->i_mode;
	op_data->op_attr.ia_atime = inode->i_atime;
	op_data->op_attr.ia_mtime = inode->i_mtime;
	op_data->op_attr.ia_ctime = inode->i_ctime;
	op_data->op_attr.ia_size = i_size_read(inode);
	op_data->op_attr_blocks = inode->i_blocks;
	op_data->op_attr_flags = ll_inode_to_ext_flags(inode->i_flags);
	op_data->op_ioepoch = ll_i2info(inode)->lli_ioepoch;
	if (fh)
		op_data->op_handle = *fh;

	if (ll_i2info(inode)->lli_flags & LLIF_DATA_MODIFIED)
		op_data->op_bias |= MDS_DATA_MODIFIED;
}

/**
 * Closes the IO epoch and packs all the attributes into @op_data for
 * the CLOSE rpc.
 */
static void ll_prepare_close(struct inode *inode, struct md_op_data *op_data,
			     struct obd_client_handle *och)
{
	op_data->op_attr.ia_valid = ATTR_MODE | ATTR_ATIME | ATTR_ATIME_SET |
					ATTR_MTIME | ATTR_MTIME_SET |
					ATTR_CTIME | ATTR_CTIME_SET;

	if (!(och->och_flags & FMODE_WRITE))
		goto out;

	if (!exp_connect_som(ll_i2mdexp(inode)) || !S_ISREG(inode->i_mode))
		op_data->op_attr.ia_valid |= ATTR_SIZE | ATTR_BLOCKS;
	else
		ll_ioepoch_close(inode, op_data, &och, 0);

out:
	ll_pack_inode2opdata(inode, op_data, &och->och_fh);
	ll_prep_md_op_data(op_data, inode, NULL, NULL,
			   0, 0, LUSTRE_OPC_ANY, NULL);
}

static int ll_close_inode_openhandle(struct obd_export *md_exp,
				     struct inode *inode,
				     struct obd_client_handle *och,
				     const __u64 *data_version)
{
	struct obd_export *exp = ll_i2mdexp(inode);
	struct md_op_data *op_data;
	struct ptlrpc_request *req = NULL;
	struct obd_device *obd = class_exp2obd(exp);
	int epoch_close = 1;
	int rc;

	if (!obd) {
		/*
		 * XXX: in case of LMV, is this correct to access
		 * ->exp_handle?
		 */
		CERROR("Invalid MDC connection handle %#llx\n",
		       ll_i2mdexp(inode)->exp_handle.h_cookie);
		rc = 0;
		goto out;
	}

	op_data = kzalloc(sizeof(*op_data), GFP_NOFS);
	if (!op_data) {
		/* XXX We leak openhandle and request here. */
		rc = -ENOMEM;
		goto out;
	}

	ll_prepare_close(inode, op_data, och);
	if (data_version) {
		/* Pass in data_version implies release. */
		op_data->op_bias |= MDS_HSM_RELEASE;
		op_data->op_data_version = *data_version;
		op_data->op_lease_handle = och->och_lease_handle;
		op_data->op_attr.ia_valid |= ATTR_SIZE | ATTR_BLOCKS;
	}
	epoch_close = op_data->op_flags & MF_EPOCH_CLOSE;
	rc = md_close(md_exp, op_data, och->och_mod, &req);
	if (rc == -EAGAIN) {
		/* This close must have the epoch closed. */
		LASSERT(epoch_close);
		/* MDS has instructed us to obtain Size-on-MDS attribute from
		 * OSTs and send setattr to back to MDS.
		 */
		rc = ll_som_update(inode, op_data);
		if (rc) {
			CERROR("%s: inode "DFID" mdc Size-on-MDS update failed: rc = %d\n",
			       ll_i2mdexp(inode)->exp_obd->obd_name,
			       PFID(ll_inode2fid(inode)), rc);
			rc = 0;
		}
	} else if (rc) {
		CERROR("%s: inode "DFID" mdc close failed: rc = %d\n",
		       ll_i2mdexp(inode)->exp_obd->obd_name,
		       PFID(ll_inode2fid(inode)), rc);
	}

	/* DATA_MODIFIED flag was successfully sent on close, cancel data
	 * modification flag.
	 */
	if (rc == 0 && (op_data->op_bias & MDS_DATA_MODIFIED)) {
		struct ll_inode_info *lli = ll_i2info(inode);

		spin_lock(&lli->lli_lock);
		lli->lli_flags &= ~LLIF_DATA_MODIFIED;
		spin_unlock(&lli->lli_lock);
	}

	if (rc == 0 && op_data->op_bias & MDS_HSM_RELEASE) {
		struct mdt_body *body;

		body = req_capsule_server_get(&req->rq_pill, &RMF_MDT_BODY);
		if (!(body->mbo_valid & OBD_MD_FLRELEASED))
			rc = -EBUSY;
	}

	ll_finish_md_op_data(op_data);

out:
	if (exp_connect_som(exp) && !epoch_close &&
	    S_ISREG(inode->i_mode) && (och->och_flags & FMODE_WRITE)) {
		ll_queue_done_writing(inode, LLIF_DONE_WRITING);
	} else {
		md_clear_open_replay_data(md_exp, och);
		/* Free @och if it is not waiting for DONE_WRITING. */
		och->och_fh.cookie = DEAD_HANDLE_MAGIC;
		kfree(och);
	}
	if (req) /* This is close request */
		ptlrpc_req_finished(req);
	return rc;
}

int ll_md_real_close(struct inode *inode, fmode_t fmode)
{
	struct ll_inode_info *lli = ll_i2info(inode);
	struct obd_client_handle **och_p;
	struct obd_client_handle *och;
	__u64 *och_usecount;
	int rc = 0;

	if (fmode & FMODE_WRITE) {
		och_p = &lli->lli_mds_write_och;
		och_usecount = &lli->lli_open_fd_write_count;
	} else if (fmode & FMODE_EXEC) {
		och_p = &lli->lli_mds_exec_och;
		och_usecount = &lli->lli_open_fd_exec_count;
	} else {
		LASSERT(fmode & FMODE_READ);
		och_p = &lli->lli_mds_read_och;
		och_usecount = &lli->lli_open_fd_read_count;
	}

	mutex_lock(&lli->lli_och_mutex);
	if (*och_usecount > 0) {
		/* There are still users of this handle, so skip
		 * freeing it.
		 */
		mutex_unlock(&lli->lli_och_mutex);
		return 0;
	}

	och = *och_p;
	*och_p = NULL;
	mutex_unlock(&lli->lli_och_mutex);

	if (och) {
		/* There might be a race and this handle may already
		 * be closed.
		 */
		rc = ll_close_inode_openhandle(ll_i2sbi(inode)->ll_md_exp,
					       inode, och, NULL);
	}

	return rc;
}

static int ll_md_close(struct obd_export *md_exp, struct inode *inode,
		       struct file *file)
{
	struct ll_file_data *fd = LUSTRE_FPRIVATE(file);
	struct ll_inode_info *lli = ll_i2info(inode);
	int lockmode;
	__u64 flags = LDLM_FL_BLOCK_GRANTED | LDLM_FL_TEST_LOCK;
	struct lustre_handle lockh;
	ldlm_policy_data_t policy = {.l_inodebits = {MDS_INODELOCK_OPEN} };
	int rc = 0;

	/* clear group lock, if present */
	if (unlikely(fd->fd_flags & LL_FILE_GROUP_LOCKED))
		ll_put_grouplock(inode, file, fd->fd_grouplock.lg_gid);

	if (fd->fd_lease_och) {
		bool lease_broken;

		/* Usually the lease is not released when the
		 * application crashed, we need to release here.
		 */
		rc = ll_lease_close(fd->fd_lease_och, inode, &lease_broken);
		CDEBUG(rc ? D_ERROR : D_INODE,
		       "Clean up lease " DFID " %d/%d\n",
		       PFID(&lli->lli_fid), rc, lease_broken);

		fd->fd_lease_och = NULL;
	}

	if (fd->fd_och) {
		rc = ll_close_inode_openhandle(md_exp, inode, fd->fd_och, NULL);
		fd->fd_och = NULL;
		goto out;
	}

	/* Let's see if we have good enough OPEN lock on the file and if
	 * we can skip talking to MDS
	 */

	mutex_lock(&lli->lli_och_mutex);
	if (fd->fd_omode & FMODE_WRITE) {
		lockmode = LCK_CW;
		LASSERT(lli->lli_open_fd_write_count);
		lli->lli_open_fd_write_count--;
	} else if (fd->fd_omode & FMODE_EXEC) {
		lockmode = LCK_PR;
		LASSERT(lli->lli_open_fd_exec_count);
		lli->lli_open_fd_exec_count--;
	} else {
		lockmode = LCK_CR;
		LASSERT(lli->lli_open_fd_read_count);
		lli->lli_open_fd_read_count--;
	}
	mutex_unlock(&lli->lli_och_mutex);

	if (!md_lock_match(md_exp, flags, ll_inode2fid(inode),
			   LDLM_IBITS, &policy, lockmode, &lockh))
		rc = ll_md_real_close(inode, fd->fd_omode);

out:
	LUSTRE_FPRIVATE(file) = NULL;
	ll_file_data_put(fd);

	return rc;
}

/* While this returns an error code, fput() the caller does not, so we need
 * to make every effort to clean up all of our state here.  Also, applications
 * rarely check close errors and even if an error is returned they will not
 * re-try the close call.
 */
int ll_file_release(struct inode *inode, struct file *file)
{
	struct ll_file_data *fd;
	struct ll_sb_info *sbi = ll_i2sbi(inode);
	struct ll_inode_info *lli = ll_i2info(inode);
	int rc;

	CDEBUG(D_VFSTRACE, "VFS Op:inode="DFID"(%p)\n",
	       PFID(ll_inode2fid(inode)), inode);

	if (!is_root_inode(inode))
		ll_stats_ops_tally(sbi, LPROC_LL_RELEASE, 1);
	fd = LUSTRE_FPRIVATE(file);
	LASSERT(fd);

	/* The last ref on @file, maybe not be the owner pid of statahead,
	 * because parent and child process can share the same file handle.
	 */
	if (S_ISDIR(inode->i_mode) && lli->lli_opendir_key == fd)
		ll_deauthorize_statahead(inode, fd);

	if (is_root_inode(inode)) {
		LUSTRE_FPRIVATE(file) = NULL;
		ll_file_data_put(fd);
		return 0;
	}

	if (!S_ISDIR(inode->i_mode)) {
		if (lli->lli_clob)
			lov_read_and_clear_async_rc(lli->lli_clob);
		lli->lli_async_rc = 0;
	}

	rc = ll_md_close(sbi->ll_md_exp, inode, file);

	if (CFS_FAIL_TIMEOUT_MS(OBD_FAIL_PTLRPC_DUMP_LOG, cfs_fail_val))
		libcfs_debug_dumplog();

	return rc;
}

static int ll_intent_file_open(struct dentry *de, void *lmm, int lmmsize,
			       struct lookup_intent *itp)
{
	struct inode *inode = d_inode(de);
	struct ll_sb_info *sbi = ll_i2sbi(inode);
	struct dentry *parent = de->d_parent;
	const char *name = NULL;
	struct md_op_data *op_data;
	struct ptlrpc_request *req = NULL;
	int len = 0, rc;

	LASSERT(parent);
	LASSERT(itp->it_flags & MDS_OPEN_BY_FID);

	/*
	 * if server supports open-by-fid, or file name is invalid, don't pack
	 * name in open request
	 */
	if (!(exp_connect_flags(sbi->ll_md_exp) & OBD_CONNECT_OPEN_BY_FID) &&
	    lu_name_is_valid_2(de->d_name.name, de->d_name.len)) {
		name = de->d_name.name;
		len = de->d_name.len;
	}

	op_data  = ll_prep_md_op_data(NULL, d_inode(parent), inode, name, len,
				      O_RDWR, LUSTRE_OPC_ANY, NULL);
	if (IS_ERR(op_data))
		return PTR_ERR(op_data);
	op_data->op_data = lmm;
	op_data->op_data_size = lmmsize;

	rc = md_intent_lock(sbi->ll_md_exp, op_data, itp, &req,
			    &ll_md_blocking_ast, 0);
	ll_finish_md_op_data(op_data);
	if (rc == -ESTALE) {
		/* reason for keep own exit path - don`t flood log
		* with messages with -ESTALE errors.
		*/
		if (!it_disposition(itp, DISP_OPEN_OPEN) ||
		    it_open_error(DISP_OPEN_OPEN, itp))
			goto out;
		ll_release_openhandle(inode, itp);
		goto out;
	}

	if (it_disposition(itp, DISP_LOOKUP_NEG)) {
		rc = -ENOENT;
		goto out;
	}

	if (rc != 0 || it_open_error(DISP_OPEN_OPEN, itp)) {
		rc = rc ? rc : it_open_error(DISP_OPEN_OPEN, itp);
		CDEBUG(D_VFSTRACE, "lock enqueue: err: %d\n", rc);
		goto out;
	}

	rc = ll_prep_inode(&inode, req, NULL, itp);
	if (!rc && itp->it_lock_mode)
		ll_set_lock_data(sbi->ll_md_exp, inode, itp, NULL);

out:
	ptlrpc_req_finished(req);
	ll_intent_drop_lock(itp);

	return rc;
}

/**
 * Assign an obtained @ioepoch to client's inode. No lock is needed, MDS does
 * not believe attributes if a few ioepoch holders exist. Attributes for
 * previous ioepoch if new one is opened are also skipped by MDS.
 */
void ll_ioepoch_open(struct ll_inode_info *lli, __u64 ioepoch)
{
	if (ioepoch && lli->lli_ioepoch != ioepoch) {
		lli->lli_ioepoch = ioepoch;
		CDEBUG(D_INODE, "Epoch %llu opened on "DFID"\n",
		       ioepoch, PFID(&lli->lli_fid));
	}
}

static int ll_och_fill(struct obd_export *md_exp, struct lookup_intent *it,
		       struct obd_client_handle *och)
{
	struct mdt_body *body;

	body = req_capsule_server_get(&it->it_request->rq_pill, &RMF_MDT_BODY);
	och->och_fh = body->mbo_handle;
	och->och_fid = body->mbo_fid1;
	och->och_lease_handle.cookie = it->it_lock_handle;
	och->och_magic = OBD_CLIENT_HANDLE_MAGIC;
	och->och_flags = it->it_flags;

	return md_set_open_replay_data(md_exp, och, it);
}

static int ll_local_open(struct file *file, struct lookup_intent *it,
			 struct ll_file_data *fd, struct obd_client_handle *och)
{
	struct inode *inode = file_inode(file);
	struct ll_inode_info *lli = ll_i2info(inode);

	LASSERT(!LUSTRE_FPRIVATE(file));

	LASSERT(fd);

	if (och) {
		struct mdt_body *body;
		int rc;

		rc = ll_och_fill(ll_i2sbi(inode)->ll_md_exp, it, och);
		if (rc != 0)
			return rc;

		body = req_capsule_server_get(&it->it_request->rq_pill,
					      &RMF_MDT_BODY);
		ll_ioepoch_open(lli, body->mbo_ioepoch);
	}

	LUSTRE_FPRIVATE(file) = fd;
	ll_readahead_init(inode, &fd->fd_ras);
	fd->fd_omode = it->it_flags & (FMODE_READ | FMODE_WRITE | FMODE_EXEC);

	/* ll_cl_context initialize */
	rwlock_init(&fd->fd_lock);
	INIT_LIST_HEAD(&fd->fd_lccs);

	return 0;
}

/* Open a file, and (for the very first open) create objects on the OSTs at
 * this time.  If opened with O_LOV_DELAY_CREATE, then we don't do the object
 * creation or open until ll_lov_setstripe() ioctl is called.
 *
 * If we already have the stripe MD locally then we don't request it in
 * md_open(), by passing a lmm_size = 0.
 *
 * It is up to the application to ensure no other processes open this file
 * in the O_LOV_DELAY_CREATE case, or the default striping pattern will be
 * used.  We might be able to avoid races of that sort by getting lli_open_sem
 * before returning in the O_LOV_DELAY_CREATE case and dropping it here
 * or in ll_file_release(), but I'm not sure that is desirable/necessary.
 */
int ll_file_open(struct inode *inode, struct file *file)
{
	struct ll_inode_info *lli = ll_i2info(inode);
	struct lookup_intent *it, oit = { .it_op = IT_OPEN,
					  .it_flags = file->f_flags };
	struct obd_client_handle **och_p = NULL;
	__u64 *och_usecount = NULL;
	struct ll_file_data *fd;
	int rc = 0;

	CDEBUG(D_VFSTRACE, "VFS Op:inode="DFID"(%p), flags %o\n",
	       PFID(ll_inode2fid(inode)), inode, file->f_flags);

	it = file->private_data; /* XXX: compat macro */
	file->private_data = NULL; /* prevent ll_local_open assertion */

	fd = ll_file_data_get();
	if (!fd) {
		rc = -ENOMEM;
		goto out_openerr;
	}

	fd->fd_file = file;
	if (S_ISDIR(inode->i_mode))
		ll_authorize_statahead(inode, fd);

	if (is_root_inode(inode)) {
		LUSTRE_FPRIVATE(file) = fd;
		return 0;
	}

	if (!it || !it->it_disposition) {
		/* Convert f_flags into access mode. We cannot use file->f_mode,
		 * because everything but O_ACCMODE mask was stripped from
		 * there
		 */
		if ((oit.it_flags + 1) & O_ACCMODE)
			oit.it_flags++;
		if (file->f_flags & O_TRUNC)
			oit.it_flags |= FMODE_WRITE;

		/* kernel only call f_op->open in dentry_open.  filp_open calls
		 * dentry_open after call to open_namei that checks permissions.
		 * Only nfsd_open call dentry_open directly without checking
		 * permissions and because of that this code below is safe.
		 */
		if (oit.it_flags & (FMODE_WRITE | FMODE_READ))
			oit.it_flags |= MDS_OPEN_OWNEROVERRIDE;

		/* We do not want O_EXCL here, presumably we opened the file
		 * already? XXX - NFS implications?
		 */
		oit.it_flags &= ~O_EXCL;

		/* bug20584, if "it_flags" contains O_CREAT, the file will be
		 * created if necessary, then "IT_CREAT" should be set to keep
		 * consistent with it
		 */
		if (oit.it_flags & O_CREAT)
			oit.it_op |= IT_CREAT;

		it = &oit;
	}

restart:
	/* Let's see if we have file open on MDS already. */
	if (it->it_flags & FMODE_WRITE) {
		och_p = &lli->lli_mds_write_och;
		och_usecount = &lli->lli_open_fd_write_count;
	} else if (it->it_flags & FMODE_EXEC) {
		och_p = &lli->lli_mds_exec_och;
		och_usecount = &lli->lli_open_fd_exec_count;
	} else {
		och_p = &lli->lli_mds_read_och;
		och_usecount = &lli->lli_open_fd_read_count;
	}

	mutex_lock(&lli->lli_och_mutex);
	if (*och_p) { /* Open handle is present */
		if (it_disposition(it, DISP_OPEN_OPEN)) {
			/* Well, there's extra open request that we do not need,
			 * let's close it somehow. This will decref request.
			 */
			rc = it_open_error(DISP_OPEN_OPEN, it);
			if (rc) {
				mutex_unlock(&lli->lli_och_mutex);
				goto out_openerr;
			}

			ll_release_openhandle(inode, it);
		}
		(*och_usecount)++;

		rc = ll_local_open(file, it, fd, NULL);
		if (rc) {
			(*och_usecount)--;
			mutex_unlock(&lli->lli_och_mutex);
			goto out_openerr;
		}
	} else {
		LASSERT(*och_usecount == 0);
		if (!it->it_disposition) {
			/* We cannot just request lock handle now, new ELC code
			 * means that one of other OPEN locks for this file
			 * could be cancelled, and since blocking ast handler
			 * would attempt to grab och_mutex as well, that would
			 * result in a deadlock
			 */
			mutex_unlock(&lli->lli_och_mutex);
			/*
			 * Normally called under two situations:
			 * 1. NFS export.
			 * 2. revalidate with IT_OPEN (revalidate doesn't
			 *    execute this intent any more).
			 *
			 * Always fetch MDS_OPEN_LOCK if this is not setstripe.
			 *
			 * Always specify MDS_OPEN_BY_FID because we don't want
			 * to get file with different fid.
			 */
			it->it_flags |= MDS_OPEN_LOCK | MDS_OPEN_BY_FID;
			rc = ll_intent_file_open(file->f_path.dentry, NULL, 0, it);
			if (rc)
				goto out_openerr;

			goto restart;
		}
		*och_p = kzalloc(sizeof(struct obd_client_handle), GFP_NOFS);
		if (!*och_p) {
			rc = -ENOMEM;
			goto out_och_free;
		}

		(*och_usecount)++;

		/* md_intent_lock() didn't get a request ref if there was an
		 * open error, so don't do cleanup on the request here
		 * (bug 3430)
		 */
		/* XXX (green): Should not we bail out on any error here, not
		 * just open error?
		 */
		rc = it_open_error(DISP_OPEN_OPEN, it);
		if (rc)
			goto out_och_free;

		LASSERTF(it_disposition(it, DISP_ENQ_OPEN_REF),
			 "inode %p: disposition %x, status %d\n", inode,
			 it_disposition(it, ~0), it->it_status);

		rc = ll_local_open(file, it, fd, *och_p);
		if (rc)
			goto out_och_free;
	}
	mutex_unlock(&lli->lli_och_mutex);
	fd = NULL;

	/* Must do this outside lli_och_mutex lock to prevent deadlock where
	 * different kind of OPEN lock for this same inode gets cancelled
	 * by ldlm_cancel_lru
	 */
	if (!S_ISREG(inode->i_mode))
		goto out_och_free;

	if (!lli->lli_has_smd &&
	    (cl_is_lov_delay_create(file->f_flags) ||
	     (file->f_mode & FMODE_WRITE) == 0)) {
		CDEBUG(D_INODE, "object creation was delayed\n");
		goto out_och_free;
	}
	cl_lov_delay_create_clear(&file->f_flags);
	goto out_och_free;

out_och_free:
	if (rc) {
		if (och_p && *och_p) {
			kfree(*och_p);
			*och_p = NULL;
			(*och_usecount)--;
		}
		mutex_unlock(&lli->lli_och_mutex);

out_openerr:
		if (lli->lli_opendir_key == fd)
			ll_deauthorize_statahead(inode, fd);
		if (fd)
			ll_file_data_put(fd);
	} else {
		ll_stats_ops_tally(ll_i2sbi(inode), LPROC_LL_OPEN, 1);
	}

	if (it && it_disposition(it, DISP_ENQ_OPEN_REF)) {
		ptlrpc_req_finished(it->it_request);
		it_clear_disposition(it, DISP_ENQ_OPEN_REF);
	}

	return rc;
}

static int ll_md_blocking_lease_ast(struct ldlm_lock *lock,
				    struct ldlm_lock_desc *desc,
				    void *data, int flag)
{
	int rc;
	struct lustre_handle lockh;

	switch (flag) {
	case LDLM_CB_BLOCKING:
		ldlm_lock2handle(lock, &lockh);
		rc = ldlm_cli_cancel(&lockh, LCF_ASYNC);
		if (rc < 0) {
			CDEBUG(D_INODE, "ldlm_cli_cancel: %d\n", rc);
			return rc;
		}
		break;
	case LDLM_CB_CANCELING:
		/* do nothing */
		break;
	}
	return 0;
}

/**
 * Acquire a lease and open the file.
 */
static struct obd_client_handle *
ll_lease_open(struct inode *inode, struct file *file, fmode_t fmode,
	      __u64 open_flags)
{
	struct lookup_intent it = { .it_op = IT_OPEN };
	struct ll_sb_info *sbi = ll_i2sbi(inode);
	struct md_op_data *op_data;
	struct ptlrpc_request *req = NULL;
	struct lustre_handle old_handle = { 0 };
	struct obd_client_handle *och = NULL;
	int rc;
	int rc2;

	if (fmode != FMODE_WRITE && fmode != FMODE_READ)
		return ERR_PTR(-EINVAL);

	if (file) {
		struct ll_inode_info *lli = ll_i2info(inode);
		struct ll_file_data *fd = LUSTRE_FPRIVATE(file);
		struct obd_client_handle **och_p;
		__u64 *och_usecount;

		if (!(fmode & file->f_mode) || (file->f_mode & FMODE_EXEC))
			return ERR_PTR(-EPERM);

		/* Get the openhandle of the file */
		rc = -EBUSY;
		mutex_lock(&lli->lli_och_mutex);
		if (fd->fd_lease_och) {
			mutex_unlock(&lli->lli_och_mutex);
			return ERR_PTR(rc);
		}

		if (!fd->fd_och) {
			if (file->f_mode & FMODE_WRITE) {
				LASSERT(lli->lli_mds_write_och);
				och_p = &lli->lli_mds_write_och;
				och_usecount = &lli->lli_open_fd_write_count;
			} else {
				LASSERT(lli->lli_mds_read_och);
				och_p = &lli->lli_mds_read_och;
				och_usecount = &lli->lli_open_fd_read_count;
			}
			if (*och_usecount == 1) {
				fd->fd_och = *och_p;
				*och_p = NULL;
				*och_usecount = 0;
				rc = 0;
			}
		}
		mutex_unlock(&lli->lli_och_mutex);
		if (rc < 0) /* more than 1 opener */
			return ERR_PTR(rc);

		LASSERT(fd->fd_och);
		old_handle = fd->fd_och->och_fh;
	}

	och = kzalloc(sizeof(*och), GFP_NOFS);
	if (!och)
		return ERR_PTR(-ENOMEM);

	op_data = ll_prep_md_op_data(NULL, inode, inode, NULL, 0, 0,
				     LUSTRE_OPC_ANY, NULL);
	if (IS_ERR(op_data)) {
		rc = PTR_ERR(op_data);
		goto out;
	}

	/* To tell the MDT this openhandle is from the same owner */
	op_data->op_handle = old_handle;

	it.it_flags = fmode | open_flags;
	it.it_flags |= MDS_OPEN_LOCK | MDS_OPEN_BY_FID | MDS_OPEN_LEASE;
	rc = md_intent_lock(sbi->ll_md_exp, op_data, &it, &req,
			    &ll_md_blocking_lease_ast,
	/* LDLM_FL_NO_LRU: To not put the lease lock into LRU list, otherwise
	 * it can be cancelled which may mislead applications that the lease is
	 * broken;
	 * LDLM_FL_EXCL: Set this flag so that it won't be matched by normal
	 * open in ll_md_blocking_ast(). Otherwise as ll_md_blocking_lease_ast
	 * doesn't deal with openhandle, so normal openhandle will be leaked.
	 */
			    LDLM_FL_NO_LRU | LDLM_FL_EXCL);
	ll_finish_md_op_data(op_data);
	ptlrpc_req_finished(req);
	if (rc < 0)
		goto out_release_it;

	if (it_disposition(&it, DISP_LOOKUP_NEG)) {
		rc = -ENOENT;
		goto out_release_it;
	}

	rc = it_open_error(DISP_OPEN_OPEN, &it);
	if (rc)
		goto out_release_it;

	LASSERT(it_disposition(&it, DISP_ENQ_OPEN_REF));
	ll_och_fill(sbi->ll_md_exp, &it, och);

	if (!it_disposition(&it, DISP_OPEN_LEASE)) /* old server? */ {
		rc = -EOPNOTSUPP;
		goto out_close;
	}

	/* already get lease, handle lease lock */
	ll_set_lock_data(sbi->ll_md_exp, inode, &it, NULL);
	if (it.it_lock_mode == 0 ||
	    it.it_lock_bits != MDS_INODELOCK_OPEN) {
		/* open lock must return for lease */
		CERROR(DFID "lease granted but no open lock, %d/%llu.\n",
		       PFID(ll_inode2fid(inode)), it.it_lock_mode,
		       it.it_lock_bits);
		rc = -EPROTO;
		goto out_close;
	}

	ll_intent_release(&it);
	return och;

out_close:
	/* Cancel open lock */
	if (it.it_lock_mode != 0) {
		ldlm_lock_decref_and_cancel(&och->och_lease_handle,
					    it.it_lock_mode);
		it.it_lock_mode = 0;
		och->och_lease_handle.cookie = 0ULL;
	}
	rc2 = ll_close_inode_openhandle(sbi->ll_md_exp, inode, och, NULL);
	if (rc2 < 0)
		CERROR("%s: error closing file "DFID": %d\n",
		       ll_get_fsname(inode->i_sb, NULL, 0),
		       PFID(&ll_i2info(inode)->lli_fid), rc2);
	och = NULL; /* och has been freed in ll_close_inode_openhandle() */
out_release_it:
	ll_intent_release(&it);
out:
	kfree(och);
	return ERR_PTR(rc);
}

/**
 * Release lease and close the file.
 * It will check if the lease has ever broken.
 */
static int ll_lease_close(struct obd_client_handle *och, struct inode *inode,
			  bool *lease_broken)
{
	struct ldlm_lock *lock;
	bool cancelled = true;

	lock = ldlm_handle2lock(&och->och_lease_handle);
	if (lock) {
		lock_res_and_lock(lock);
		cancelled = ldlm_is_cancel(lock);
		unlock_res_and_lock(lock);
		LDLM_LOCK_PUT(lock);
	}

	CDEBUG(D_INODE, "lease for " DFID " broken? %d\n",
	       PFID(&ll_i2info(inode)->lli_fid), cancelled);

	if (!cancelled)
		ldlm_cli_cancel(&och->och_lease_handle, 0);
	if (lease_broken)
		*lease_broken = cancelled;

	return ll_close_inode_openhandle(ll_i2sbi(inode)->ll_md_exp,
					 inode, och, NULL);
}

/* Fills the obdo with the attributes for the lsm */
static int ll_lsm_getattr(struct lov_stripe_md *lsm, struct obd_export *exp,
			  struct obdo *obdo, __u64 ioepoch, int dv_flags)
{
	struct ptlrpc_request_set *set;
	struct obd_info	    oinfo = { };
	int			rc;

	LASSERT(lsm);

	oinfo.oi_md = lsm;
	oinfo.oi_oa = obdo;
	oinfo.oi_oa->o_oi = lsm->lsm_oi;
	oinfo.oi_oa->o_mode = S_IFREG;
	oinfo.oi_oa->o_ioepoch = ioepoch;
	oinfo.oi_oa->o_valid = OBD_MD_FLID | OBD_MD_FLTYPE |
			       OBD_MD_FLSIZE | OBD_MD_FLBLOCKS |
			       OBD_MD_FLBLKSZ | OBD_MD_FLATIME |
			       OBD_MD_FLMTIME | OBD_MD_FLCTIME |
			       OBD_MD_FLGROUP | OBD_MD_FLEPOCH |
			       OBD_MD_FLDATAVERSION;
	if (dv_flags & (LL_DV_WR_FLUSH | LL_DV_RD_FLUSH)) {
		oinfo.oi_oa->o_valid |= OBD_MD_FLFLAGS;
		oinfo.oi_oa->o_flags |= OBD_FL_SRVLOCK;
		if (dv_flags & LL_DV_WR_FLUSH)
			oinfo.oi_oa->o_flags |= OBD_FL_FLUSH;
	}

	set = ptlrpc_prep_set();
	if (!set) {
		CERROR("cannot allocate ptlrpc set: rc = %d\n", -ENOMEM);
		rc = -ENOMEM;
	} else {
		rc = obd_getattr_async(exp, &oinfo, set);
		if (rc == 0)
			rc = ptlrpc_set_wait(set);
		ptlrpc_set_destroy(set);
	}
	if (rc == 0) {
		oinfo.oi_oa->o_valid &= (OBD_MD_FLBLOCKS | OBD_MD_FLBLKSZ |
					 OBD_MD_FLATIME | OBD_MD_FLMTIME |
					 OBD_MD_FLCTIME | OBD_MD_FLSIZE |
					 OBD_MD_FLDATAVERSION | OBD_MD_FLFLAGS);
		if (dv_flags & LL_DV_WR_FLUSH &&
		    !(oinfo.oi_oa->o_valid & OBD_MD_FLFLAGS &&
		      oinfo.oi_oa->o_flags & OBD_FL_FLUSH))
			return -ENOTSUPP;
	}
	return rc;
}

/**
  * Performs the getattr on the inode and updates its fields.
  * If @sync != 0, perform the getattr under the server-side lock.
  */
int ll_inode_getattr(struct inode *inode, struct obdo *obdo,
		     __u64 ioepoch, int sync)
{
	struct lov_stripe_md *lsm;
	int rc;

	lsm = ccc_inode_lsm_get(inode);
	rc = ll_lsm_getattr(lsm, ll_i2dtexp(inode),
			    obdo, ioepoch, sync ? LL_DV_RD_FLUSH : 0);
	if (rc == 0) {
		struct ost_id *oi = lsm ? &lsm->lsm_oi : &obdo->o_oi;

		obdo_refresh_inode(inode, obdo, obdo->o_valid);
		CDEBUG(D_INODE, "objid " DOSTID " size %llu, blocks %llu, blksize %lu\n",
		       POSTID(oi), i_size_read(inode),
		       (unsigned long long)inode->i_blocks,
		       1UL << inode->i_blkbits);
	}
	ccc_inode_lsm_put(inode, lsm);
	return rc;
}

int ll_merge_attr(const struct lu_env *env, struct inode *inode)
{
	struct ll_inode_info *lli = ll_i2info(inode);
	struct cl_object *obj = lli->lli_clob;
	struct cl_attr *attr = vvp_env_thread_attr(env);
	s64 atime;
	s64 mtime;
	s64 ctime;
	int rc = 0;

	ll_inode_size_lock(inode);

	/* merge timestamps the most recently obtained from mds with
	 * timestamps obtained from osts
	 */
	LTIME_S(inode->i_atime) = lli->lli_atime;
	LTIME_S(inode->i_mtime) = lli->lli_mtime;
	LTIME_S(inode->i_ctime) = lli->lli_ctime;

	mtime = LTIME_S(inode->i_mtime);
	atime = LTIME_S(inode->i_atime);
	ctime = LTIME_S(inode->i_ctime);

	cl_object_attr_lock(obj);
	rc = cl_object_attr_get(env, obj, attr);
	cl_object_attr_unlock(obj);

	if (rc != 0)
		goto out_size_unlock;

	if (atime < attr->cat_atime)
		atime = attr->cat_atime;

	if (ctime < attr->cat_ctime)
		ctime = attr->cat_ctime;

	if (mtime < attr->cat_mtime)
		mtime = attr->cat_mtime;

	CDEBUG(D_VFSTRACE, DFID " updating i_size %llu\n",
	       PFID(&lli->lli_fid), attr->cat_size);

	i_size_write(inode, attr->cat_size);

	inode->i_blocks = attr->cat_blocks;

	LTIME_S(inode->i_mtime) = mtime;
	LTIME_S(inode->i_atime) = atime;
	LTIME_S(inode->i_ctime) = ctime;

out_size_unlock:
	ll_inode_size_unlock(inode);

	return rc;
}

int ll_glimpse_ioctl(struct ll_sb_info *sbi, struct lov_stripe_md *lsm,
		     lstat_t *st)
{
	struct obdo obdo = { 0 };
	int rc;

	rc = ll_lsm_getattr(lsm, sbi->ll_dt_exp, &obdo, 0, 0);
	if (rc == 0) {
		st->st_size   = obdo.o_size;
		st->st_blocks = obdo.o_blocks;
		st->st_mtime  = obdo.o_mtime;
		st->st_atime  = obdo.o_atime;
		st->st_ctime  = obdo.o_ctime;
	}
	return rc;
}

static bool file_is_noatime(const struct file *file)
{
	const struct vfsmount *mnt = file->f_path.mnt;
	const struct inode *inode = file_inode(file);

	/* Adapted from file_accessed() and touch_atime().*/
	if (file->f_flags & O_NOATIME)
		return true;

	if (inode->i_flags & S_NOATIME)
		return true;

	if (IS_NOATIME(inode))
		return true;

	if (mnt->mnt_flags & (MNT_NOATIME | MNT_READONLY))
		return true;

	if ((mnt->mnt_flags & MNT_NODIRATIME) && S_ISDIR(inode->i_mode))
		return true;

	if ((inode->i_sb->s_flags & MS_NODIRATIME) && S_ISDIR(inode->i_mode))
		return true;

	return false;
}

void ll_io_init(struct cl_io *io, const struct file *file, int write)
{
	struct inode *inode = file_inode(file);

	io->u.ci_rw.crw_nonblock = file->f_flags & O_NONBLOCK;
	if (write) {
		io->u.ci_wr.wr_append = !!(file->f_flags & O_APPEND);
		io->u.ci_wr.wr_sync = file->f_flags & O_SYNC ||
				      file->f_flags & O_DIRECT ||
				      IS_SYNC(inode);
	}
	io->ci_obj     = ll_i2info(inode)->lli_clob;
	io->ci_lockreq = CILR_MAYBE;
	if (ll_file_nolock(file)) {
		io->ci_lockreq = CILR_NEVER;
		io->ci_no_srvlock = 1;
	} else if (file->f_flags & O_APPEND) {
		io->ci_lockreq = CILR_MANDATORY;
	}

	io->ci_noatime = file_is_noatime(file);
}

static ssize_t
ll_file_io_generic(const struct lu_env *env, struct vvp_io_args *args,
		   struct file *file, enum cl_io_type iot,
		   loff_t *ppos, size_t count)
{
	struct ll_inode_info *lli = ll_i2info(file_inode(file));
	struct ll_file_data  *fd  = LUSTRE_FPRIVATE(file);
	struct range_lock range;
	struct cl_io	 *io;
	ssize_t	       result;

<<<<<<< HEAD
	CDEBUG(D_VFSTRACE, "file: %s, type: %d ppos: %llu, count: %zu\n",
	       file->f_path.dentry->d_name.name, iot, *ppos, count);
=======
	CDEBUG(D_VFSTRACE, "file: %pD, type: %d ppos: %llu, count: %zd\n",
	       file, iot, *ppos, count);
>>>>>>> e55f1d1d

restart:
	io = vvp_env_thread_io(env);
	ll_io_init(io, file, iot == CIT_WRITE);

	if (cl_io_rw_init(env, io, iot, *ppos, count) == 0) {
		struct vvp_io *vio = vvp_env_io(env);
		bool range_locked = false;

		if (file->f_flags & O_APPEND)
			range_lock_init(&range, 0, LUSTRE_EOF);
		else
			range_lock_init(&range, *ppos, *ppos + count - 1);

		vio->vui_fd  = LUSTRE_FPRIVATE(file);
		vio->vui_iter = args->u.normal.via_iter;
		vio->vui_iocb = args->u.normal.via_iocb;
		/*
		 * Direct IO reads must also take range lock,
		 * or multiple reads will try to work on the same pages
		 * See LU-6227 for details.
		 */
		if (((iot == CIT_WRITE) ||
		     (iot == CIT_READ && (file->f_flags & O_DIRECT))) &&
		    !(vio->vui_fd->fd_flags & LL_FILE_GROUP_LOCKED)) {
			CDEBUG(D_VFSTRACE, "Range lock [%llu, %llu]\n",
			       range.rl_node.in_extent.start,
			       range.rl_node.in_extent.end);
			result = range_lock(&lli->lli_write_tree,
					    &range);
			if (result < 0)
				goto out;

			range_locked = true;
		}
		down_read(&lli->lli_trunc_sem);
		ll_cl_add(file, env, io);
		result = cl_io_loop(env, io);
		ll_cl_remove(file, env);
		up_read(&lli->lli_trunc_sem);
		if (range_locked) {
			CDEBUG(D_VFSTRACE, "Range unlock [%llu, %llu]\n",
			       range.rl_node.in_extent.start,
			       range.rl_node.in_extent.end);
			range_unlock(&lli->lli_write_tree, &range);
		}
	} else {
		/* cl_io_rw_init() handled IO */
		result = io->ci_result;
	}

	if (io->ci_nob > 0) {
		result = io->ci_nob;
		*ppos = io->u.ci_wr.wr.crw_pos;
	}
	goto out;
out:
	cl_io_fini(env, io);
	/* If any bit been read/written (result != 0), we just return
	 * short read/write instead of restart io.
	 */
	if ((result == 0 || result == -ENODATA) && io->ci_need_restart) {
		CDEBUG(D_VFSTRACE, "Restart %s on %pD from %lld, count:%zu\n",
		       iot == CIT_READ ? "read" : "write",
		       file, *ppos, count);
		LASSERTF(io->ci_nob == 0, "%zd\n", io->ci_nob);
		goto restart;
	}

	if (iot == CIT_READ) {
		if (result >= 0)
			ll_stats_ops_tally(ll_i2sbi(file_inode(file)),
					   LPROC_LL_READ_BYTES, result);
	} else if (iot == CIT_WRITE) {
		if (result >= 0) {
			ll_stats_ops_tally(ll_i2sbi(file_inode(file)),
					   LPROC_LL_WRITE_BYTES, result);
			fd->fd_write_failed = false;
		} else if (result != -ERESTARTSYS) {
			fd->fd_write_failed = true;
		}
	}
	CDEBUG(D_VFSTRACE, "iot: %d, result: %zd\n", iot, result);

	return result;
}

static ssize_t ll_file_read_iter(struct kiocb *iocb, struct iov_iter *to)
{
	struct lu_env      *env;
	struct vvp_io_args *args;
	ssize_t	     result;
	int		 refcheck;

	env = cl_env_get(&refcheck);
	if (IS_ERR(env))
		return PTR_ERR(env);

	args = ll_env_args(env);
	args->u.normal.via_iter = to;
	args->u.normal.via_iocb = iocb;

	result = ll_file_io_generic(env, args, iocb->ki_filp, CIT_READ,
				    &iocb->ki_pos, iov_iter_count(to));
	cl_env_put(env, &refcheck);
	return result;
}

/*
 * Write to a file (through the page cache).
 */
static ssize_t ll_file_write_iter(struct kiocb *iocb, struct iov_iter *from)
{
	struct lu_env      *env;
	struct vvp_io_args *args;
	ssize_t	     result;
	int		 refcheck;

	env = cl_env_get(&refcheck);
	if (IS_ERR(env))
		return PTR_ERR(env);

	args = ll_env_args(env);
	args->u.normal.via_iter = from;
	args->u.normal.via_iocb = iocb;

	result = ll_file_io_generic(env, args, iocb->ki_filp, CIT_WRITE,
				    &iocb->ki_pos, iov_iter_count(from));
	cl_env_put(env, &refcheck);
	return result;
}

int ll_lov_setstripe_ea_info(struct inode *inode, struct dentry *dentry,
			     __u64 flags, struct lov_user_md *lum,
			     int lum_size)
{
	struct lov_stripe_md *lsm = NULL;
	struct lookup_intent oit = {
		.it_op = IT_OPEN,
		.it_flags = flags | MDS_OPEN_BY_FID,
	};
	int rc = 0;

	lsm = ccc_inode_lsm_get(inode);
	if (lsm) {
		ccc_inode_lsm_put(inode, lsm);
		CDEBUG(D_IOCTL, "stripe already exists for inode "DFID"\n",
		       PFID(ll_inode2fid(inode)));
		rc = -EEXIST;
		goto out;
	}

	ll_inode_size_lock(inode);
	rc = ll_intent_file_open(dentry, lum, lum_size, &oit);
	if (rc < 0)
		goto out_unlock;
	rc = oit.it_status;
	if (rc < 0)
		goto out_unlock;

	ll_release_openhandle(inode, &oit);

out_unlock:
	ll_inode_size_unlock(inode);
	ll_intent_release(&oit);
	ccc_inode_lsm_put(inode, lsm);
out:
	return rc;
}

int ll_lov_getstripe_ea_info(struct inode *inode, const char *filename,
			     struct lov_mds_md **lmmp, int *lmm_size,
			     struct ptlrpc_request **request)
{
	struct ll_sb_info *sbi = ll_i2sbi(inode);
	struct mdt_body  *body;
	struct lov_mds_md *lmm = NULL;
	struct ptlrpc_request *req = NULL;
	struct md_op_data *op_data;
	int rc, lmmsize;

	rc = ll_get_default_mdsize(sbi, &lmmsize);
	if (rc)
		return rc;

	op_data = ll_prep_md_op_data(NULL, inode, NULL, filename,
				     strlen(filename), lmmsize,
				     LUSTRE_OPC_ANY, NULL);
	if (IS_ERR(op_data))
		return PTR_ERR(op_data);

	op_data->op_valid = OBD_MD_FLEASIZE | OBD_MD_FLDIREA;
	rc = md_getattr_name(sbi->ll_md_exp, op_data, &req);
	ll_finish_md_op_data(op_data);
	if (rc < 0) {
		CDEBUG(D_INFO, "md_getattr_name failed on %s: rc %d\n",
		       filename, rc);
		goto out;
	}

	body = req_capsule_server_get(&req->rq_pill, &RMF_MDT_BODY);

	lmmsize = body->mbo_eadatasize;

	if (!(body->mbo_valid & (OBD_MD_FLEASIZE | OBD_MD_FLDIREA)) ||
	    lmmsize == 0) {
		rc = -ENODATA;
		goto out;
	}

	lmm = req_capsule_server_sized_get(&req->rq_pill, &RMF_MDT_MD, lmmsize);

	if ((lmm->lmm_magic != cpu_to_le32(LOV_MAGIC_V1)) &&
	    (lmm->lmm_magic != cpu_to_le32(LOV_MAGIC_V3))) {
		rc = -EPROTO;
		goto out;
	}

	/*
	 * This is coming from the MDS, so is probably in
	 * little endian.  We convert it to host endian before
	 * passing it to userspace.
	 */
	if (cpu_to_le32(LOV_MAGIC) != LOV_MAGIC) {
		int stripe_count;

		stripe_count = le16_to_cpu(lmm->lmm_stripe_count);
		if (le32_to_cpu(lmm->lmm_pattern) & LOV_PATTERN_F_RELEASED)
			stripe_count = 0;

		/* if function called for directory - we should
		 * avoid swab not existent lsm objects
		 */
		if (lmm->lmm_magic == cpu_to_le32(LOV_MAGIC_V1)) {
			lustre_swab_lov_user_md_v1((struct lov_user_md_v1 *)lmm);
			if (S_ISREG(body->mbo_mode))
				lustre_swab_lov_user_md_objects(
				 ((struct lov_user_md_v1 *)lmm)->lmm_objects,
				 stripe_count);
		} else if (lmm->lmm_magic == cpu_to_le32(LOV_MAGIC_V3)) {
			lustre_swab_lov_user_md_v3((struct lov_user_md_v3 *)lmm);
			if (S_ISREG(body->mbo_mode))
				lustre_swab_lov_user_md_objects(
				 ((struct lov_user_md_v3 *)lmm)->lmm_objects,
				 stripe_count);
		}
	}

out:
	*lmmp = lmm;
	*lmm_size = lmmsize;
	*request = req;
	return rc;
}

static int ll_lov_setea(struct inode *inode, struct file *file,
			unsigned long arg)
{
	__u64			 flags = MDS_OPEN_HAS_OBJS | FMODE_WRITE;
	struct lov_user_md	*lump;
	int			 lum_size = sizeof(struct lov_user_md) +
					    sizeof(struct lov_user_ost_data);
	int			 rc;

	if (!capable(CFS_CAP_SYS_ADMIN))
		return -EPERM;

	lump = libcfs_kvzalloc(lum_size, GFP_NOFS);
	if (!lump)
		return -ENOMEM;

	if (copy_from_user(lump, (struct lov_user_md __user *)arg, lum_size)) {
		kvfree(lump);
		return -EFAULT;
	}

	rc = ll_lov_setstripe_ea_info(inode, file->f_path.dentry, flags, lump,
				      lum_size);
	cl_lov_delay_create_clear(&file->f_flags);

	kvfree(lump);
	return rc;
}

static int ll_file_getstripe(struct inode *inode,
			     struct lov_user_md __user *lum)
{
	struct lu_env *env;
	int refcheck;
	int rc;

	env = cl_env_get(&refcheck);
	if (IS_ERR(env))
		return PTR_ERR(env);

	rc = cl_object_getstripe(env, ll_i2info(inode)->lli_clob, lum);
	cl_env_put(env, &refcheck);
	return rc;
}

static int ll_lov_setstripe(struct inode *inode, struct file *file,
			    unsigned long arg)
{
	struct lov_user_md __user *lum = (struct lov_user_md __user *)arg;
	struct lov_user_md *klum;
	int lum_size, rc;
	__u64 flags = FMODE_WRITE;

	rc = ll_copy_user_md(lum, &klum);
	if (rc < 0)
		return rc;

	lum_size = rc;
	rc = ll_lov_setstripe_ea_info(inode, file->f_path.dentry, flags, klum,
				      lum_size);
	cl_lov_delay_create_clear(&file->f_flags);
	if (rc == 0) {
		__u32 gen;

		put_user(0, &lum->lmm_stripe_count);

		ll_layout_refresh(inode, &gen);
		rc = ll_file_getstripe(inode, (struct lov_user_md __user *)arg);
	}

	kfree(klum);
	return rc;
}

static int
ll_get_grouplock(struct inode *inode, struct file *file, unsigned long arg)
{
	struct ll_inode_info   *lli = ll_i2info(inode);
	struct ll_file_data    *fd = LUSTRE_FPRIVATE(file);
	struct ll_grouplock    grouplock;
	int		     rc;

	if (arg == 0) {
		CWARN("group id for group lock must not be 0\n");
		return -EINVAL;
	}

	if (ll_file_nolock(file))
		return -EOPNOTSUPP;

	spin_lock(&lli->lli_lock);
	if (fd->fd_flags & LL_FILE_GROUP_LOCKED) {
		CWARN("group lock already existed with gid %lu\n",
		      fd->fd_grouplock.lg_gid);
		spin_unlock(&lli->lli_lock);
		return -EINVAL;
	}
	LASSERT(!fd->fd_grouplock.lg_lock);
	spin_unlock(&lli->lli_lock);

	rc = cl_get_grouplock(ll_i2info(inode)->lli_clob,
			      arg, (file->f_flags & O_NONBLOCK), &grouplock);
	if (rc)
		return rc;

	spin_lock(&lli->lli_lock);
	if (fd->fd_flags & LL_FILE_GROUP_LOCKED) {
		spin_unlock(&lli->lli_lock);
		CERROR("another thread just won the race\n");
		cl_put_grouplock(&grouplock);
		return -EINVAL;
	}

	fd->fd_flags |= LL_FILE_GROUP_LOCKED;
	fd->fd_grouplock = grouplock;
	spin_unlock(&lli->lli_lock);

	CDEBUG(D_INFO, "group lock %lu obtained\n", arg);
	return 0;
}

static int ll_put_grouplock(struct inode *inode, struct file *file,
			    unsigned long arg)
{
	struct ll_inode_info   *lli = ll_i2info(inode);
	struct ll_file_data    *fd = LUSTRE_FPRIVATE(file);
	struct ll_grouplock    grouplock;

	spin_lock(&lli->lli_lock);
	if (!(fd->fd_flags & LL_FILE_GROUP_LOCKED)) {
		spin_unlock(&lli->lli_lock);
		CWARN("no group lock held\n");
		return -EINVAL;
	}
	LASSERT(fd->fd_grouplock.lg_lock);

	if (fd->fd_grouplock.lg_gid != arg) {
		CWARN("group lock %lu doesn't match current id %lu\n",
		      arg, fd->fd_grouplock.lg_gid);
		spin_unlock(&lli->lli_lock);
		return -EINVAL;
	}

	grouplock = fd->fd_grouplock;
	memset(&fd->fd_grouplock, 0, sizeof(fd->fd_grouplock));
	fd->fd_flags &= ~LL_FILE_GROUP_LOCKED;
	spin_unlock(&lli->lli_lock);

	cl_put_grouplock(&grouplock);
	CDEBUG(D_INFO, "group lock %lu released\n", arg);
	return 0;
}

/**
 * Close inode open handle
 *
 * \param inode  [in]     inode in question
 * \param it     [in,out] intent which contains open info and result
 *
 * \retval 0     success
 * \retval <0    failure
 */
int ll_release_openhandle(struct inode *inode, struct lookup_intent *it)
{
	struct obd_client_handle *och;
	int rc;

	LASSERT(inode);

	/* Root ? Do nothing. */
	if (is_root_inode(inode))
		return 0;

	/* No open handle to close? Move away */
	if (!it_disposition(it, DISP_OPEN_OPEN))
		return 0;

	LASSERT(it_open_error(DISP_OPEN_OPEN, it) == 0);

	och = kzalloc(sizeof(*och), GFP_NOFS);
	if (!och) {
		rc = -ENOMEM;
		goto out;
	}

	ll_och_fill(ll_i2sbi(inode)->ll_md_exp, it, och);

	rc = ll_close_inode_openhandle(ll_i2sbi(inode)->ll_md_exp,
				       inode, och, NULL);
out:
	/* this one is in place of ll_file_open */
	if (it_disposition(it, DISP_ENQ_OPEN_REF)) {
		ptlrpc_req_finished(it->it_request);
		it_clear_disposition(it, DISP_ENQ_OPEN_REF);
	}
	return rc;
}

/**
 * Get size for inode for which FIEMAP mapping is requested.
 * Make the FIEMAP get_info call and returns the result.
 */
static int ll_do_fiemap(struct inode *inode, struct ll_user_fiemap *fiemap,
			size_t num_bytes)
{
	struct obd_export *exp = ll_i2dtexp(inode);
	struct lov_stripe_md *lsm = NULL;
	struct ll_fiemap_info_key fm_key = { .name = KEY_FIEMAP, };
	__u32 vallen = num_bytes;
	int rc;

	/* Checks for fiemap flags */
	if (fiemap->fm_flags & ~LUSTRE_FIEMAP_FLAGS_COMPAT) {
		fiemap->fm_flags &= ~LUSTRE_FIEMAP_FLAGS_COMPAT;
		return -EBADR;
	}

	/* Check for FIEMAP_FLAG_SYNC */
	if (fiemap->fm_flags & FIEMAP_FLAG_SYNC) {
		rc = filemap_fdatawrite(inode->i_mapping);
		if (rc)
			return rc;
	}

	lsm = ccc_inode_lsm_get(inode);
	if (!lsm)
		return -ENOENT;

	/* If the stripe_count > 1 and the application does not understand
	 * DEVICE_ORDER flag, then it cannot interpret the extents correctly.
	 */
	if (lsm->lsm_stripe_count > 1 &&
	    !(fiemap->fm_flags & FIEMAP_FLAG_DEVICE_ORDER)) {
		rc = -EOPNOTSUPP;
		goto out;
	}

	fm_key.oa.o_oi = lsm->lsm_oi;
	fm_key.oa.o_valid = OBD_MD_FLID | OBD_MD_FLGROUP;

	if (i_size_read(inode) == 0) {
		rc = ll_glimpse_size(inode);
		if (rc)
			goto out;
	}

	obdo_from_inode(&fm_key.oa, inode, OBD_MD_FLSIZE);
	obdo_set_parent_fid(&fm_key.oa, &ll_i2info(inode)->lli_fid);
	/* If filesize is 0, then there would be no objects for mapping */
	if (fm_key.oa.o_size == 0) {
		fiemap->fm_mapped_extents = 0;
		rc = 0;
		goto out;
	}

	memcpy(&fm_key.fiemap, fiemap, sizeof(*fiemap));

	rc = obd_get_info(NULL, exp, sizeof(fm_key), &fm_key, &vallen,
			  fiemap, lsm);
	if (rc)
		CERROR("obd_get_info failed: rc = %d\n", rc);

out:
	ccc_inode_lsm_put(inode, lsm);
	return rc;
}

int ll_fid2path(struct inode *inode, void __user *arg)
{
	struct obd_export *exp = ll_i2mdexp(inode);
	const struct getinfo_fid2path __user *gfin = arg;
	struct getinfo_fid2path *gfout;
	u32 pathlen;
	size_t outsize;
	int rc;

	if (!capable(CFS_CAP_DAC_READ_SEARCH) &&
	    !(ll_i2sbi(inode)->ll_flags & LL_SBI_USER_FID2PATH))
		return -EPERM;

	/* Only need to get the buflen */
	if (get_user(pathlen, &gfin->gf_pathlen))
		return -EFAULT;

	if (pathlen > PATH_MAX)
		return -EINVAL;

	outsize = sizeof(*gfout) + pathlen;

	gfout = kzalloc(outsize, GFP_NOFS);
	if (!gfout)
		return -ENOMEM;

	if (copy_from_user(gfout, arg, sizeof(*gfout))) {
		rc = -EFAULT;
		goto gf_free;
	}

	/* Call mdc_iocontrol */
	rc = obd_iocontrol(OBD_IOC_FID2PATH, exp, outsize, gfout, NULL);
	if (rc != 0)
		goto gf_free;

	if (copy_to_user(arg, gfout, outsize))
		rc = -EFAULT;

gf_free:
	kfree(gfout);
	return rc;
}

static int ll_ioctl_fiemap(struct inode *inode, unsigned long arg)
{
	struct ll_user_fiemap *fiemap_s;
	size_t num_bytes, ret_bytes;
	unsigned int extent_count;
	int rc = 0;

	/* Get the extent count so we can calculate the size of
	 * required fiemap buffer
	 */
	if (get_user(extent_count,
		     &((struct ll_user_fiemap __user *)arg)->fm_extent_count))
		return -EFAULT;

	if (extent_count >=
	    (SIZE_MAX - sizeof(*fiemap_s)) / sizeof(struct ll_fiemap_extent))
		return -EINVAL;
	num_bytes = sizeof(*fiemap_s) + (extent_count *
					 sizeof(struct ll_fiemap_extent));

	fiemap_s = libcfs_kvzalloc(num_bytes, GFP_NOFS);
	if (!fiemap_s)
		return -ENOMEM;

	/* get the fiemap value */
	if (copy_from_user(fiemap_s, (struct ll_user_fiemap __user *)arg,
			   sizeof(*fiemap_s))) {
		rc = -EFAULT;
		goto error;
	}

	/* If fm_extent_count is non-zero, read the first extent since
	 * it is used to calculate end_offset and device from previous
	 * fiemap call.
	 */
	if (extent_count) {
		if (copy_from_user(&fiemap_s->fm_extents[0],
				   (char __user *)arg + sizeof(*fiemap_s),
				   sizeof(struct ll_fiemap_extent))) {
			rc = -EFAULT;
			goto error;
		}
	}

	rc = ll_do_fiemap(inode, fiemap_s, num_bytes);
	if (rc)
		goto error;

	ret_bytes = sizeof(struct ll_user_fiemap);

	if (extent_count != 0)
		ret_bytes += (fiemap_s->fm_mapped_extents *
				 sizeof(struct ll_fiemap_extent));

	if (copy_to_user((void __user *)arg, fiemap_s, ret_bytes))
		rc = -EFAULT;

error:
	kvfree(fiemap_s);
	return rc;
}

/*
 * Read the data_version for inode.
 *
 * This value is computed using stripe object version on OST.
 * Version is computed using server side locking.
 *
 * @param sync  if do sync on the OST side;
 *		0: no sync
 *		LL_DV_RD_FLUSH: flush dirty pages, LCK_PR on OSTs
 *		LL_DV_WR_FLUSH: drop all caching pages, LCK_PW on OSTs
 */
int ll_data_version(struct inode *inode, __u64 *data_version, int flags)
{
	struct lov_stripe_md	*lsm = NULL;
	struct ll_sb_info	*sbi = ll_i2sbi(inode);
	struct obdo		*obdo = NULL;
	int			 rc;

	/* If no stripe, we consider version is 0. */
	lsm = ccc_inode_lsm_get(inode);
	if (!lsm_has_objects(lsm)) {
		*data_version = 0;
		CDEBUG(D_INODE, "No object for inode\n");
		rc = 0;
		goto out;
	}

	obdo = kzalloc(sizeof(*obdo), GFP_NOFS);
	if (!obdo) {
		rc = -ENOMEM;
		goto out;
	}

	rc = ll_lsm_getattr(lsm, sbi->ll_dt_exp, obdo, 0, flags);
	if (rc == 0) {
		if (!(obdo->o_valid & OBD_MD_FLDATAVERSION))
			rc = -EOPNOTSUPP;
		else
			*data_version = obdo->o_data_version;
	}

	kfree(obdo);
out:
	ccc_inode_lsm_put(inode, lsm);
	return rc;
}

/*
 * Trigger a HSM release request for the provided inode.
 */
int ll_hsm_release(struct inode *inode)
{
	struct cl_env_nest nest;
	struct lu_env *env;
	struct obd_client_handle *och = NULL;
	__u64 data_version = 0;
	int rc;

	CDEBUG(D_INODE, "%s: Releasing file "DFID".\n",
	       ll_get_fsname(inode->i_sb, NULL, 0),
	       PFID(&ll_i2info(inode)->lli_fid));

	och = ll_lease_open(inode, NULL, FMODE_WRITE, MDS_OPEN_RELEASE);
	if (IS_ERR(och)) {
		rc = PTR_ERR(och);
		goto out;
	}

	/* Grab latest data_version and [am]time values */
	rc = ll_data_version(inode, &data_version, LL_DV_WR_FLUSH);
	if (rc != 0)
		goto out;

	env = cl_env_nested_get(&nest);
	if (IS_ERR(env)) {
		rc = PTR_ERR(env);
		goto out;
	}

	ll_merge_attr(env, inode);
	cl_env_nested_put(&nest, env);

	/* Release the file.
	 * NB: lease lock handle is released in mdc_hsm_release_pack() because
	 * we still need it to pack l_remote_handle to MDT.
	 */
	rc = ll_close_inode_openhandle(ll_i2sbi(inode)->ll_md_exp, inode, och,
				       &data_version);
	och = NULL;

out:
	if (och && !IS_ERR(och)) /* close the file */
		ll_lease_close(och, inode, NULL);

	return rc;
}

struct ll_swap_stack {
	struct iattr		 ia1, ia2;
	__u64			 dv1, dv2;
	struct inode		*inode1, *inode2;
	bool			 check_dv1, check_dv2;
};

static int ll_swap_layouts(struct file *file1, struct file *file2,
			   struct lustre_swap_layouts *lsl)
{
	struct mdc_swap_layouts	 msl;
	struct md_op_data	*op_data;
	__u32			 gid;
	__u64			 dv;
	struct ll_swap_stack	*llss = NULL;
	int			 rc;

	llss = kzalloc(sizeof(*llss), GFP_NOFS);
	if (!llss)
		return -ENOMEM;

	llss->inode1 = file_inode(file1);
	llss->inode2 = file_inode(file2);

	if (!S_ISREG(llss->inode2->i_mode)) {
		rc = -EINVAL;
		goto free;
	}

	if (inode_permission(llss->inode1, MAY_WRITE) ||
	    inode_permission(llss->inode2, MAY_WRITE)) {
		rc = -EPERM;
		goto free;
	}

	if (llss->inode2->i_sb != llss->inode1->i_sb) {
		rc = -EXDEV;
		goto free;
	}

	/* we use 2 bool because it is easier to swap than 2 bits */
	if (lsl->sl_flags & SWAP_LAYOUTS_CHECK_DV1)
		llss->check_dv1 = true;

	if (lsl->sl_flags & SWAP_LAYOUTS_CHECK_DV2)
		llss->check_dv2 = true;

	/* we cannot use lsl->sl_dvX directly because we may swap them */
	llss->dv1 = lsl->sl_dv1;
	llss->dv2 = lsl->sl_dv2;

	rc = lu_fid_cmp(ll_inode2fid(llss->inode1), ll_inode2fid(llss->inode2));
	if (rc == 0) /* same file, done! */ {
		rc = 0;
		goto free;
	}

	if (rc < 0) { /* sequentialize it */
		swap(llss->inode1, llss->inode2);
		swap(file1, file2);
		swap(llss->dv1, llss->dv2);
		swap(llss->check_dv1, llss->check_dv2);
	}

	gid = lsl->sl_gid;
	if (gid != 0) { /* application asks to flush dirty cache */
		rc = ll_get_grouplock(llss->inode1, file1, gid);
		if (rc < 0)
			goto free;

		rc = ll_get_grouplock(llss->inode2, file2, gid);
		if (rc < 0) {
			ll_put_grouplock(llss->inode1, file1, gid);
			goto free;
		}
	}

	/* to be able to restore mtime and atime after swap
	 * we need to first save them
	 */
	if (lsl->sl_flags &
	    (SWAP_LAYOUTS_KEEP_MTIME | SWAP_LAYOUTS_KEEP_ATIME)) {
		llss->ia1.ia_mtime = llss->inode1->i_mtime;
		llss->ia1.ia_atime = llss->inode1->i_atime;
		llss->ia1.ia_valid = ATTR_MTIME | ATTR_ATIME;
		llss->ia2.ia_mtime = llss->inode2->i_mtime;
		llss->ia2.ia_atime = llss->inode2->i_atime;
		llss->ia2.ia_valid = ATTR_MTIME | ATTR_ATIME;
	}

	/* ultimate check, before swapping the layouts we check if
	 * dataversion has changed (if requested)
	 */
	if (llss->check_dv1) {
		rc = ll_data_version(llss->inode1, &dv, 0);
		if (rc)
			goto putgl;
		if (dv != llss->dv1) {
			rc = -EAGAIN;
			goto putgl;
		}
	}

	if (llss->check_dv2) {
		rc = ll_data_version(llss->inode2, &dv, 0);
		if (rc)
			goto putgl;
		if (dv != llss->dv2) {
			rc = -EAGAIN;
			goto putgl;
		}
	}

	/* struct md_op_data is used to send the swap args to the mdt
	 * only flags is missing, so we use struct mdc_swap_layouts
	 * through the md_op_data->op_data
	 */
	/* flags from user space have to be converted before they are send to
	 * server, no flag is sent today, they are only used on the client
	 */
	msl.msl_flags = 0;
	rc = -ENOMEM;
	op_data = ll_prep_md_op_data(NULL, llss->inode1, llss->inode2, NULL, 0,
				     0, LUSTRE_OPC_ANY, &msl);
	if (IS_ERR(op_data)) {
		rc = PTR_ERR(op_data);
		goto free;
	}

	rc = obd_iocontrol(LL_IOC_LOV_SWAP_LAYOUTS, ll_i2mdexp(llss->inode1),
			   sizeof(*op_data), op_data, NULL);
	ll_finish_md_op_data(op_data);

putgl:
	if (gid != 0) {
		ll_put_grouplock(llss->inode2, file2, gid);
		ll_put_grouplock(llss->inode1, file1, gid);
	}

	/* rc can be set from obd_iocontrol() or from a GOTO(putgl, ...) */
	if (rc != 0)
		goto free;

	/* clear useless flags */
	if (!(lsl->sl_flags & SWAP_LAYOUTS_KEEP_MTIME)) {
		llss->ia1.ia_valid &= ~ATTR_MTIME;
		llss->ia2.ia_valid &= ~ATTR_MTIME;
	}

	if (!(lsl->sl_flags & SWAP_LAYOUTS_KEEP_ATIME)) {
		llss->ia1.ia_valid &= ~ATTR_ATIME;
		llss->ia2.ia_valid &= ~ATTR_ATIME;
	}

	/* update time if requested */
	rc = 0;
	if (llss->ia2.ia_valid != 0) {
		inode_lock(llss->inode1);
		rc = ll_setattr(file1->f_path.dentry, &llss->ia2);
		inode_unlock(llss->inode1);
	}

	if (llss->ia1.ia_valid != 0) {
		int rc1;

		inode_lock(llss->inode2);
		rc1 = ll_setattr(file2->f_path.dentry, &llss->ia1);
		inode_unlock(llss->inode2);
		if (rc == 0)
			rc = rc1;
	}

free:
	kfree(llss);

	return rc;
}

static int ll_hsm_state_set(struct inode *inode, struct hsm_state_set *hss)
{
	struct md_op_data	*op_data;
	int			 rc;

	/* Detect out-of range masks */
	if ((hss->hss_setmask | hss->hss_clearmask) & ~HSM_FLAGS_MASK)
		return -EINVAL;

	/* Non-root users are forbidden to set or clear flags which are
	 * NOT defined in HSM_USER_MASK.
	 */
	if (((hss->hss_setmask | hss->hss_clearmask) & ~HSM_USER_MASK) &&
	    !capable(CFS_CAP_SYS_ADMIN))
		return -EPERM;

	/* Detect out-of range archive id */
	if ((hss->hss_valid & HSS_ARCHIVE_ID) &&
	    (hss->hss_archive_id > LL_HSM_MAX_ARCHIVE))
		return -EINVAL;

	op_data = ll_prep_md_op_data(NULL, inode, NULL, NULL, 0, 0,
				     LUSTRE_OPC_ANY, hss);
	if (IS_ERR(op_data))
		return PTR_ERR(op_data);

	rc = obd_iocontrol(LL_IOC_HSM_STATE_SET, ll_i2mdexp(inode),
			   sizeof(*op_data), op_data, NULL);

	ll_finish_md_op_data(op_data);

	return rc;
}

static int ll_hsm_import(struct inode *inode, struct file *file,
			 struct hsm_user_import *hui)
{
	struct hsm_state_set	*hss = NULL;
	struct iattr		*attr = NULL;
	int			 rc;

	if (!S_ISREG(inode->i_mode))
		return -EINVAL;

	/* set HSM flags */
	hss = kzalloc(sizeof(*hss), GFP_NOFS);
	if (!hss)
		return -ENOMEM;

	hss->hss_valid = HSS_SETMASK | HSS_ARCHIVE_ID;
	hss->hss_archive_id = hui->hui_archive_id;
	hss->hss_setmask = HS_ARCHIVED | HS_EXISTS | HS_RELEASED;
	rc = ll_hsm_state_set(inode, hss);
	if (rc != 0)
		goto free_hss;

	attr = kzalloc(sizeof(*attr), GFP_NOFS);
	if (!attr) {
		rc = -ENOMEM;
		goto free_hss;
	}

	attr->ia_mode = hui->hui_mode & (S_IRWXU | S_IRWXG | S_IRWXO);
	attr->ia_mode |= S_IFREG;
	attr->ia_uid = make_kuid(&init_user_ns, hui->hui_uid);
	attr->ia_gid = make_kgid(&init_user_ns, hui->hui_gid);
	attr->ia_size = hui->hui_size;
	attr->ia_mtime.tv_sec = hui->hui_mtime;
	attr->ia_mtime.tv_nsec = hui->hui_mtime_ns;
	attr->ia_atime.tv_sec = hui->hui_atime;
	attr->ia_atime.tv_nsec = hui->hui_atime_ns;

	attr->ia_valid = ATTR_SIZE | ATTR_MODE | ATTR_FORCE |
			 ATTR_UID | ATTR_GID |
			 ATTR_MTIME | ATTR_MTIME_SET |
			 ATTR_ATIME | ATTR_ATIME_SET;

	inode_lock(inode);

	rc = ll_setattr_raw(file->f_path.dentry, attr, true);
	if (rc == -ENODATA)
		rc = 0;

	inode_unlock(inode);

	kfree(attr);
free_hss:
	kfree(hss);
	return rc;
}

static inline long ll_lease_type_from_fmode(fmode_t fmode)
{
	return ((fmode & FMODE_READ) ? LL_LEASE_RDLCK : 0) |
	       ((fmode & FMODE_WRITE) ? LL_LEASE_WRLCK : 0);
}

static long
ll_file_ioctl(struct file *file, unsigned int cmd, unsigned long arg)
{
	struct inode		*inode = file_inode(file);
	struct ll_file_data	*fd = LUSTRE_FPRIVATE(file);
	int			 flags, rc;

	CDEBUG(D_VFSTRACE, "VFS Op:inode="DFID"(%p),cmd=%x\n",
	       PFID(ll_inode2fid(inode)), inode, cmd);
	ll_stats_ops_tally(ll_i2sbi(inode), LPROC_LL_IOCTL, 1);

	/* asm-ppc{,64} declares TCGETS, et. al. as type 't' not 'T' */
	if (_IOC_TYPE(cmd) == 'T' || _IOC_TYPE(cmd) == 't') /* tty ioctls */
		return -ENOTTY;

	switch (cmd) {
	case LL_IOC_GETFLAGS:
		/* Get the current value of the file flags */
		return put_user(fd->fd_flags, (int __user *)arg);
	case LL_IOC_SETFLAGS:
	case LL_IOC_CLRFLAGS:
		/* Set or clear specific file flags */
		/* XXX This probably needs checks to ensure the flags are
		 *     not abused, and to handle any flag side effects.
		 */
		if (get_user(flags, (int __user *)arg))
			return -EFAULT;

		if (cmd == LL_IOC_SETFLAGS) {
			if ((flags & LL_FILE_IGNORE_LOCK) &&
			    !(file->f_flags & O_DIRECT)) {
				CERROR("%s: unable to disable locking on non-O_DIRECT file\n",
				       current->comm);
				return -EINVAL;
			}

			fd->fd_flags |= flags;
		} else {
			fd->fd_flags &= ~flags;
		}
		return 0;
	case LL_IOC_LOV_SETSTRIPE:
		return ll_lov_setstripe(inode, file, arg);
	case LL_IOC_LOV_SETEA:
		return ll_lov_setea(inode, file, arg);
	case LL_IOC_LOV_SWAP_LAYOUTS: {
		struct file *file2;
		struct lustre_swap_layouts lsl;

		if (copy_from_user(&lsl, (char __user *)arg,
				   sizeof(struct lustre_swap_layouts)))
			return -EFAULT;

		if ((file->f_flags & O_ACCMODE) == 0) /* O_RDONLY */
			return -EPERM;

		file2 = fget(lsl.sl_fd);
		if (!file2)
			return -EBADF;

		rc = -EPERM;
		if ((file2->f_flags & O_ACCMODE) != 0) /* O_WRONLY or O_RDWR */
			rc = ll_swap_layouts(file, file2, &lsl);
		fput(file2);
		return rc;
	}
	case LL_IOC_LOV_GETSTRIPE:
		return ll_file_getstripe(inode,
					 (struct lov_user_md __user *)arg);
	case FSFILT_IOC_FIEMAP:
		return ll_ioctl_fiemap(inode, arg);
	case FSFILT_IOC_GETFLAGS:
	case FSFILT_IOC_SETFLAGS:
		return ll_iocontrol(inode, file, cmd, arg);
	case FSFILT_IOC_GETVERSION_OLD:
	case FSFILT_IOC_GETVERSION:
		return put_user(inode->i_generation, (int __user *)arg);
	case LL_IOC_GROUP_LOCK:
		return ll_get_grouplock(inode, file, arg);
	case LL_IOC_GROUP_UNLOCK:
		return ll_put_grouplock(inode, file, arg);
	case IOC_OBD_STATFS:
		return ll_obd_statfs(inode, (void __user *)arg);

	/* We need to special case any other ioctls we want to handle,
	 * to send them to the MDS/OST as appropriate and to properly
	 * network encode the arg field.
	case FSFILT_IOC_SETVERSION_OLD:
	case FSFILT_IOC_SETVERSION:
	*/
	case LL_IOC_FLUSHCTX:
		return ll_flush_ctx(inode);
	case LL_IOC_PATH2FID: {
		if (copy_to_user((void __user *)arg, ll_inode2fid(inode),
				 sizeof(struct lu_fid)))
			return -EFAULT;

		return 0;
	}
	case LL_IOC_GETPARENT:
		return ll_getparent(file, (struct getparent __user *)arg);
	case OBD_IOC_FID2PATH:
		return ll_fid2path(inode, (void __user *)arg);
	case LL_IOC_DATA_VERSION: {
		struct ioc_data_version	idv;
		int			rc;

		if (copy_from_user(&idv, (char __user *)arg, sizeof(idv)))
			return -EFAULT;

		idv.idv_flags &= LL_DV_RD_FLUSH | LL_DV_WR_FLUSH;
		rc = ll_data_version(inode, &idv.idv_version, idv.idv_flags);
		if (rc == 0 && copy_to_user((char __user *)arg, &idv,
					    sizeof(idv)))
			return -EFAULT;

		return rc;
	}

	case LL_IOC_GET_MDTIDX: {
		int mdtidx;

		mdtidx = ll_get_mdt_idx(inode);
		if (mdtidx < 0)
			return mdtidx;

		if (put_user(mdtidx, (int __user *)arg))
			return -EFAULT;

		return 0;
	}
	case OBD_IOC_GETDTNAME:
	case OBD_IOC_GETMDNAME:
		return ll_get_obd_name(inode, cmd, arg);
	case LL_IOC_HSM_STATE_GET: {
		struct md_op_data	*op_data;
		struct hsm_user_state	*hus;
		int			 rc;

		hus = kzalloc(sizeof(*hus), GFP_NOFS);
		if (!hus)
			return -ENOMEM;

		op_data = ll_prep_md_op_data(NULL, inode, NULL, NULL, 0, 0,
					     LUSTRE_OPC_ANY, hus);
		if (IS_ERR(op_data)) {
			kfree(hus);
			return PTR_ERR(op_data);
		}

		rc = obd_iocontrol(cmd, ll_i2mdexp(inode), sizeof(*op_data),
				   op_data, NULL);

		if (copy_to_user((void __user *)arg, hus, sizeof(*hus)))
			rc = -EFAULT;

		ll_finish_md_op_data(op_data);
		kfree(hus);
		return rc;
	}
	case LL_IOC_HSM_STATE_SET: {
		struct hsm_state_set	*hss;
		int			 rc;

		hss = memdup_user((char __user *)arg, sizeof(*hss));
		if (IS_ERR(hss))
			return PTR_ERR(hss);

		rc = ll_hsm_state_set(inode, hss);

		kfree(hss);
		return rc;
	}
	case LL_IOC_HSM_ACTION: {
		struct md_op_data		*op_data;
		struct hsm_current_action	*hca;
		int				 rc;

		hca = kzalloc(sizeof(*hca), GFP_NOFS);
		if (!hca)
			return -ENOMEM;

		op_data = ll_prep_md_op_data(NULL, inode, NULL, NULL, 0, 0,
					     LUSTRE_OPC_ANY, hca);
		if (IS_ERR(op_data)) {
			kfree(hca);
			return PTR_ERR(op_data);
		}

		rc = obd_iocontrol(cmd, ll_i2mdexp(inode), sizeof(*op_data),
				   op_data, NULL);

		if (copy_to_user((char __user *)arg, hca, sizeof(*hca)))
			rc = -EFAULT;

		ll_finish_md_op_data(op_data);
		kfree(hca);
		return rc;
	}
	case LL_IOC_SET_LEASE: {
		struct ll_inode_info *lli = ll_i2info(inode);
		struct obd_client_handle *och = NULL;
		bool lease_broken;
		fmode_t fmode;

		switch (arg) {
		case LL_LEASE_WRLCK:
			if (!(file->f_mode & FMODE_WRITE))
				return -EPERM;
			fmode = FMODE_WRITE;
			break;
		case LL_LEASE_RDLCK:
			if (!(file->f_mode & FMODE_READ))
				return -EPERM;
			fmode = FMODE_READ;
			break;
		case LL_LEASE_UNLCK:
			mutex_lock(&lli->lli_och_mutex);
			if (fd->fd_lease_och) {
				och = fd->fd_lease_och;
				fd->fd_lease_och = NULL;
			}
			mutex_unlock(&lli->lli_och_mutex);

			if (!och)
				return -ENOLCK;

			fmode = och->och_flags;
			rc = ll_lease_close(och, inode, &lease_broken);
			if (rc < 0)
				return rc;

			if (lease_broken)
				fmode = 0;

			return ll_lease_type_from_fmode(fmode);
		default:
			return -EINVAL;
		}

		CDEBUG(D_INODE, "Set lease with mode %u\n", fmode);

		/* apply for lease */
		och = ll_lease_open(inode, file, fmode, 0);
		if (IS_ERR(och))
			return PTR_ERR(och);

		rc = 0;
		mutex_lock(&lli->lli_och_mutex);
		if (!fd->fd_lease_och) {
			fd->fd_lease_och = och;
			och = NULL;
		}
		mutex_unlock(&lli->lli_och_mutex);
		if (och) {
			/* impossible now that only excl is supported for now */
			ll_lease_close(och, inode, &lease_broken);
			rc = -EBUSY;
		}
		return rc;
	}
	case LL_IOC_GET_LEASE: {
		struct ll_inode_info *lli = ll_i2info(inode);
		struct ldlm_lock *lock = NULL;
		fmode_t fmode = 0;

		mutex_lock(&lli->lli_och_mutex);
		if (fd->fd_lease_och) {
			struct obd_client_handle *och = fd->fd_lease_och;

			lock = ldlm_handle2lock(&och->och_lease_handle);
			if (lock) {
				lock_res_and_lock(lock);
				if (!ldlm_is_cancel(lock))
					fmode = och->och_flags;
				unlock_res_and_lock(lock);
				LDLM_LOCK_PUT(lock);
			}
		}
		mutex_unlock(&lli->lli_och_mutex);
		return ll_lease_type_from_fmode(fmode);
	}
	case LL_IOC_HSM_IMPORT: {
		struct hsm_user_import *hui;

		hui = memdup_user((void __user *)arg, sizeof(*hui));
		if (IS_ERR(hui))
			return PTR_ERR(hui);

		rc = ll_hsm_import(inode, file, hui);

		kfree(hui);
		return rc;
	}
	default: {
		int err;

		if (ll_iocontrol_call(inode, file, cmd, arg, &err) ==
		     LLIOC_STOP)
			return err;

		return obd_iocontrol(cmd, ll_i2dtexp(inode), 0, NULL,
				     (void __user *)arg);
	}
	}
}

static loff_t ll_file_seek(struct file *file, loff_t offset, int origin)
{
	struct inode *inode = file_inode(file);
	loff_t retval, eof = 0;

	retval = offset + ((origin == SEEK_END) ? i_size_read(inode) :
			   (origin == SEEK_CUR) ? file->f_pos : 0);
	CDEBUG(D_VFSTRACE, "VFS Op:inode="DFID"(%p), to=%llu=%#llx(%d)\n",
	       PFID(ll_inode2fid(inode)), inode, retval, retval, origin);
	ll_stats_ops_tally(ll_i2sbi(inode), LPROC_LL_LLSEEK, 1);

	if (origin == SEEK_END || origin == SEEK_HOLE || origin == SEEK_DATA) {
		retval = ll_glimpse_size(inode);
		if (retval != 0)
			return retval;
		eof = i_size_read(inode);
	}

	return generic_file_llseek_size(file, offset, origin,
					ll_file_maxbytes(inode), eof);
}

static int ll_flush(struct file *file, fl_owner_t id)
{
	struct inode *inode = file_inode(file);
	struct ll_inode_info *lli = ll_i2info(inode);
	struct ll_file_data *fd = LUSTRE_FPRIVATE(file);
	int rc, err;

	LASSERT(!S_ISDIR(inode->i_mode));

	/* catch async errors that were recorded back when async writeback
	 * failed for pages in this mapping.
	 */
	rc = lli->lli_async_rc;
	lli->lli_async_rc = 0;
	if (lli->lli_clob) {
		err = lov_read_and_clear_async_rc(lli->lli_clob);
		if (!rc)
			rc = err;
	}

	/* The application has been told about write failure already.
	 * Do not report failure again.
	 */
	if (fd->fd_write_failed)
		return 0;
	return rc ? -EIO : 0;
}

/**
 * Called to make sure a portion of file has been written out.
 * if @mode is not CL_FSYNC_LOCAL, it will send OST_SYNC RPCs to OST.
 *
 * Return how many pages have been written.
 */
int cl_sync_file_range(struct inode *inode, loff_t start, loff_t end,
		       enum cl_fsync_mode mode, int ignore_layout)
{
	struct cl_env_nest nest;
	struct lu_env *env;
	struct cl_io *io;
	struct cl_fsync_io *fio;
	int result;

	if (mode != CL_FSYNC_NONE && mode != CL_FSYNC_LOCAL &&
	    mode != CL_FSYNC_DISCARD && mode != CL_FSYNC_ALL)
		return -EINVAL;

	env = cl_env_nested_get(&nest);
	if (IS_ERR(env))
		return PTR_ERR(env);

	io = vvp_env_thread_io(env);
	io->ci_obj = ll_i2info(inode)->lli_clob;
	io->ci_ignore_layout = ignore_layout;

	/* initialize parameters for sync */
	fio = &io->u.ci_fsync;
	fio->fi_start = start;
	fio->fi_end = end;
	fio->fi_fid = ll_inode2fid(inode);
	fio->fi_mode = mode;
	fio->fi_nr_written = 0;

	if (cl_io_init(env, io, CIT_FSYNC, io->ci_obj) == 0)
		result = cl_io_loop(env, io);
	else
		result = io->ci_result;
	if (result == 0)
		result = fio->fi_nr_written;
	cl_io_fini(env, io);
	cl_env_nested_put(&nest, env);

	return result;
}

int ll_fsync(struct file *file, loff_t start, loff_t end, int datasync)
{
	struct inode *inode = file_inode(file);
	struct ll_inode_info *lli = ll_i2info(inode);
	struct ptlrpc_request *req;
	int rc, err;

	CDEBUG(D_VFSTRACE, "VFS Op:inode="DFID"(%p)\n",
	       PFID(ll_inode2fid(inode)), inode);
	ll_stats_ops_tally(ll_i2sbi(inode), LPROC_LL_FSYNC, 1);

	rc = filemap_write_and_wait_range(inode->i_mapping, start, end);
	inode_lock(inode);

	/* catch async errors that were recorded back when async writeback
	 * failed for pages in this mapping.
	 */
	if (!S_ISDIR(inode->i_mode)) {
		err = lli->lli_async_rc;
		lli->lli_async_rc = 0;
		if (rc == 0)
			rc = err;
		err = lov_read_and_clear_async_rc(lli->lli_clob);
		if (rc == 0)
			rc = err;
	}

	err = md_sync(ll_i2sbi(inode)->ll_md_exp, ll_inode2fid(inode), &req);
	if (!rc)
		rc = err;
	if (!err)
		ptlrpc_req_finished(req);

	if (S_ISREG(inode->i_mode)) {
		struct ll_file_data *fd = LUSTRE_FPRIVATE(file);

		err = cl_sync_file_range(inode, start, end, CL_FSYNC_ALL, 0);
		if (rc == 0 && err < 0)
			rc = err;
		if (rc < 0)
			fd->fd_write_failed = true;
		else
			fd->fd_write_failed = false;
	}

	inode_unlock(inode);
	return rc;
}

static int
ll_file_flock(struct file *file, int cmd, struct file_lock *file_lock)
{
	struct inode *inode = file_inode(file);
	struct ll_sb_info *sbi = ll_i2sbi(inode);
	struct ldlm_enqueue_info einfo = {
		.ei_type	= LDLM_FLOCK,
		.ei_cb_cp	= ldlm_flock_completion_ast,
		.ei_cbdata	= file_lock,
	};
	struct md_op_data *op_data;
	struct lustre_handle lockh = {0};
	ldlm_policy_data_t flock = { {0} };
	int fl_type = file_lock->fl_type;
	__u64 flags = 0;
	int rc;
	int rc2 = 0;

	CDEBUG(D_VFSTRACE, "VFS Op:inode="DFID" file_lock=%p\n",
	       PFID(ll_inode2fid(inode)), file_lock);

	ll_stats_ops_tally(ll_i2sbi(inode), LPROC_LL_FLOCK, 1);

	if (file_lock->fl_flags & FL_FLOCK)
		LASSERT((cmd == F_SETLKW) || (cmd == F_SETLK));
	else if (!(file_lock->fl_flags & FL_POSIX))
		return -EINVAL;

	flock.l_flock.owner = (unsigned long)file_lock->fl_owner;
	flock.l_flock.pid = file_lock->fl_pid;
	flock.l_flock.start = file_lock->fl_start;
	flock.l_flock.end = file_lock->fl_end;

	/* Somewhat ugly workaround for svc lockd.
	 * lockd installs custom fl_lmops->lm_compare_owner that checks
	 * for the fl_owner to be the same (which it always is on local node
	 * I guess between lockd processes) and then compares pid.
	 * As such we assign pid to the owner field to make it all work,
	 * conflict with normal locks is unlikely since pid space and
	 * pointer space for current->files are not intersecting
	 */
	if (file_lock->fl_lmops && file_lock->fl_lmops->lm_compare_owner)
		flock.l_flock.owner = (unsigned long)file_lock->fl_pid;

	switch (fl_type) {
	case F_RDLCK:
		einfo.ei_mode = LCK_PR;
		break;
	case F_UNLCK:
		/* An unlock request may or may not have any relation to
		 * existing locks so we may not be able to pass a lock handle
		 * via a normal ldlm_lock_cancel() request. The request may even
		 * unlock a byte range in the middle of an existing lock. In
		 * order to process an unlock request we need all of the same
		 * information that is given with a normal read or write record
		 * lock request. To avoid creating another ldlm unlock (cancel)
		 * message we'll treat a LCK_NL flock request as an unlock.
		 */
		einfo.ei_mode = LCK_NL;
		break;
	case F_WRLCK:
		einfo.ei_mode = LCK_PW;
		break;
	default:
		CDEBUG(D_INFO, "Unknown fcntl lock type: %d\n", fl_type);
		return -ENOTSUPP;
	}

	switch (cmd) {
	case F_SETLKW:
#ifdef F_SETLKW64
	case F_SETLKW64:
#endif
		flags = 0;
		break;
	case F_SETLK:
#ifdef F_SETLK64
	case F_SETLK64:
#endif
		flags = LDLM_FL_BLOCK_NOWAIT;
		break;
	case F_GETLK:
#ifdef F_GETLK64
	case F_GETLK64:
#endif
		flags = LDLM_FL_TEST_LOCK;
		break;
	default:
		CERROR("unknown fcntl lock command: %d\n", cmd);
		return -EINVAL;
	}

	/*
	 * Save the old mode so that if the mode in the lock changes we
	 * can decrement the appropriate reader or writer refcount.
	 */
	file_lock->fl_type = einfo.ei_mode;

	op_data = ll_prep_md_op_data(NULL, inode, NULL, NULL, 0, 0,
				     LUSTRE_OPC_ANY, NULL);
	if (IS_ERR(op_data))
		return PTR_ERR(op_data);

	CDEBUG(D_DLMTRACE, "inode="DFID", pid=%u, flags=%#llx, mode=%u, start=%llu, end=%llu\n",
	       PFID(ll_inode2fid(inode)), flock.l_flock.pid, flags,
	       einfo.ei_mode, flock.l_flock.start, flock.l_flock.end);

	rc = md_enqueue(sbi->ll_md_exp, &einfo, &flock, NULL, op_data, &lockh,
			flags);

	/* Restore the file lock type if not TEST lock. */
	if (!(flags & LDLM_FL_TEST_LOCK))
		file_lock->fl_type = fl_type;

	if ((rc == 0 || file_lock->fl_type == F_UNLCK) &&
	    !(flags & LDLM_FL_TEST_LOCK))
		rc2  = locks_lock_file_wait(file, file_lock);

	if (rc2 && file_lock->fl_type != F_UNLCK) {
		einfo.ei_mode = LCK_NL;
		md_enqueue(sbi->ll_md_exp, &einfo, &flock, NULL, op_data,
			   &lockh, flags);
		rc = rc2;
	}

	ll_finish_md_op_data(op_data);

	return rc;
}

int ll_get_fid_by_name(struct inode *parent, const char *name,
		       int namelen, struct lu_fid *fid)
{
	struct md_op_data *op_data = NULL;
	struct ptlrpc_request *req;
	struct mdt_body *body;
	int rc;

	op_data = ll_prep_md_op_data(NULL, parent, NULL, name, namelen, 0,
				     LUSTRE_OPC_ANY, NULL);
	if (IS_ERR(op_data))
		return PTR_ERR(op_data);

	op_data->op_valid = OBD_MD_FLID;
	rc = md_getattr_name(ll_i2sbi(parent)->ll_md_exp, op_data, &req);
	ll_finish_md_op_data(op_data);
	if (rc < 0)
		return rc;

	body = req_capsule_server_get(&req->rq_pill, &RMF_MDT_BODY);
	if (!body) {
		rc = -EFAULT;
		goto out_req;
	}
	if (fid)
		*fid = body->mbo_fid1;
out_req:
	ptlrpc_req_finished(req);
	return rc;
}

int ll_migrate(struct inode *parent, struct file *file, int mdtidx,
	       const char *name, int namelen)
{
	struct ptlrpc_request *request = NULL;
	struct inode *child_inode = NULL;
	struct dentry *dchild = NULL;
	struct md_op_data *op_data;
	struct qstr qstr;
	int rc;

	CDEBUG(D_VFSTRACE, "migrate %s under "DFID" to MDT%d\n",
	       name, PFID(ll_inode2fid(parent)), mdtidx);

	op_data = ll_prep_md_op_data(NULL, parent, NULL, name, namelen,
				     0, LUSTRE_OPC_ANY, NULL);
	if (IS_ERR(op_data))
		return PTR_ERR(op_data);

	/* Get child FID first */
	qstr.hash = full_name_hash(parent, name, namelen);
	qstr.name = name;
	qstr.len = namelen;
	dchild = d_lookup(file_dentry(file), &qstr);
	if (dchild) {
		op_data->op_fid3 = *ll_inode2fid(dchild->d_inode);
		if (dchild->d_inode) {
			child_inode = igrab(dchild->d_inode);
			if (child_inode) {
				inode_lock(child_inode);
				op_data->op_fid3 = *ll_inode2fid(child_inode);
				ll_invalidate_aliases(child_inode);
			}
		}
		dput(dchild);
	} else {
		rc = ll_get_fid_by_name(parent, name, namelen,
					&op_data->op_fid3);
		if (rc)
			goto out_free;
	}

	if (!fid_is_sane(&op_data->op_fid3)) {
		CERROR("%s: migrate %s, but fid "DFID" is insane\n",
		       ll_get_fsname(parent->i_sb, NULL, 0), name,
		       PFID(&op_data->op_fid3));
		rc = -EINVAL;
		goto out_free;
	}

	rc = ll_get_mdt_idx_by_fid(ll_i2sbi(parent), &op_data->op_fid3);
	if (rc < 0)
		goto out_free;

	if (rc == mdtidx) {
		CDEBUG(D_INFO, "%s:"DFID" is already on MDT%d.\n", name,
		       PFID(&op_data->op_fid3), mdtidx);
		rc = 0;
		goto out_free;
	}

	op_data->op_mds = mdtidx;
	op_data->op_cli_flags = CLI_MIGRATE;
	rc = md_rename(ll_i2sbi(parent)->ll_md_exp, op_data, name,
		       namelen, name, namelen, &request);
	if (!rc)
		ll_update_times(request, parent);

	ptlrpc_req_finished(request);

out_free:
	if (child_inode) {
		clear_nlink(child_inode);
		inode_unlock(child_inode);
		iput(child_inode);
	}

	ll_finish_md_op_data(op_data);
	return rc;
}

static int
ll_file_noflock(struct file *file, int cmd, struct file_lock *file_lock)
{
	return -ENOSYS;
}

/**
 * test if some locks matching bits and l_req_mode are acquired
 * - bits can be in different locks
 * - if found clear the common lock bits in *bits
 * - the bits not found, are kept in *bits
 * \param inode [IN]
 * \param bits [IN] searched lock bits [IN]
 * \param l_req_mode [IN] searched lock mode
 * \retval boolean, true iff all bits are found
 */
int ll_have_md_lock(struct inode *inode, __u64 *bits,
		    enum ldlm_mode l_req_mode)
{
	struct lustre_handle lockh;
	ldlm_policy_data_t policy;
	enum ldlm_mode mode = (l_req_mode == LCK_MINMODE) ?
			      (LCK_CR | LCK_CW | LCK_PR | LCK_PW) : l_req_mode;
	struct lu_fid *fid;
	__u64 flags;
	int i;

	if (!inode)
		return 0;

	fid = &ll_i2info(inode)->lli_fid;
	CDEBUG(D_INFO, "trying to match res "DFID" mode %s\n", PFID(fid),
	       ldlm_lockname[mode]);

	flags = LDLM_FL_BLOCK_GRANTED | LDLM_FL_CBPENDING | LDLM_FL_TEST_LOCK;
	for (i = 0; i <= MDS_INODELOCK_MAXSHIFT && *bits != 0; i++) {
		policy.l_inodebits.bits = *bits & (1 << i);
		if (policy.l_inodebits.bits == 0)
			continue;

		if (md_lock_match(ll_i2mdexp(inode), flags, fid, LDLM_IBITS,
				  &policy, mode, &lockh)) {
			struct ldlm_lock *lock;

			lock = ldlm_handle2lock(&lockh);
			if (lock) {
				*bits &=
				      ~(lock->l_policy_data.l_inodebits.bits);
				LDLM_LOCK_PUT(lock);
			} else {
				*bits &= ~policy.l_inodebits.bits;
			}
		}
	}
	return *bits == 0;
}

enum ldlm_mode ll_take_md_lock(struct inode *inode, __u64 bits,
			       struct lustre_handle *lockh, __u64 flags,
			       enum ldlm_mode mode)
{
	ldlm_policy_data_t policy = { .l_inodebits = {bits} };
	struct lu_fid *fid;

	fid = &ll_i2info(inode)->lli_fid;
	CDEBUG(D_INFO, "trying to match res "DFID"\n", PFID(fid));

	return md_lock_match(ll_i2mdexp(inode), flags | LDLM_FL_BLOCK_GRANTED,
			     fid, LDLM_IBITS, &policy, mode, lockh);
}

static int ll_inode_revalidate_fini(struct inode *inode, int rc)
{
	/* Already unlinked. Just update nlink and return success */
	if (rc == -ENOENT) {
		clear_nlink(inode);
		/* This path cannot be hit for regular files unless in
		 * case of obscure races, so no need to validate size.
		 */
		if (!S_ISREG(inode->i_mode) && !S_ISDIR(inode->i_mode))
			return 0;
	} else if (rc != 0) {
		CDEBUG_LIMIT((rc == -EACCES || rc == -EIDRM) ? D_INFO : D_ERROR,
			     "%s: revalidate FID "DFID" error: rc = %d\n",
			     ll_get_fsname(inode->i_sb, NULL, 0),
			     PFID(ll_inode2fid(inode)), rc);
	}

	return rc;
}

static int __ll_inode_revalidate(struct dentry *dentry, __u64 ibits)
{
	struct inode *inode = d_inode(dentry);
	struct ptlrpc_request *req = NULL;
	struct obd_export *exp;
	int rc = 0;

	CDEBUG(D_VFSTRACE, "VFS Op:inode="DFID"(%p),name=%pd\n",
	       PFID(ll_inode2fid(inode)), inode, dentry);

	exp = ll_i2mdexp(inode);

	/* XXX: Enable OBD_CONNECT_ATTRFID to reduce unnecessary getattr RPC.
	 *      But under CMD case, it caused some lock issues, should be fixed
	 *      with new CMD ibits lock. See bug 12718
	 */
	if (exp_connect_flags(exp) & OBD_CONNECT_ATTRFID) {
		struct lookup_intent oit = { .it_op = IT_GETATTR };
		struct md_op_data *op_data;

		if (ibits == MDS_INODELOCK_LOOKUP)
			oit.it_op = IT_LOOKUP;

		/* Call getattr by fid, so do not provide name at all. */
		op_data = ll_prep_md_op_data(NULL, inode,
					     inode, NULL, 0, 0,
					     LUSTRE_OPC_ANY, NULL);
		if (IS_ERR(op_data))
			return PTR_ERR(op_data);

		rc = md_intent_lock(exp, op_data, &oit, &req,
				    &ll_md_blocking_ast, 0);
		ll_finish_md_op_data(op_data);
		if (rc < 0) {
			rc = ll_inode_revalidate_fini(inode, rc);
			goto out;
		}

		rc = ll_revalidate_it_finish(req, &oit, inode);
		if (rc != 0) {
			ll_intent_release(&oit);
			goto out;
		}

		/* Unlinked? Unhash dentry, so it is not picked up later by
		 * do_lookup() -> ll_revalidate_it(). We cannot use d_drop
		 * here to preserve get_cwd functionality on 2.6.
		 * Bug 10503
		 */
		if (!d_inode(dentry)->i_nlink) {
			spin_lock(&inode->i_lock);
			d_lustre_invalidate(dentry, 0);
			spin_unlock(&inode->i_lock);
		}

		ll_lookup_finish_locks(&oit, inode);
	} else if (!ll_have_md_lock(d_inode(dentry), &ibits, LCK_MINMODE)) {
		struct ll_sb_info *sbi = ll_i2sbi(d_inode(dentry));
		u64 valid = OBD_MD_FLGETATTR;
		struct md_op_data *op_data;
		int ealen = 0;

		if (S_ISREG(inode->i_mode)) {
			rc = ll_get_default_mdsize(sbi, &ealen);
			if (rc)
				return rc;
			valid |= OBD_MD_FLEASIZE | OBD_MD_FLMODEASIZE;
		}

		op_data = ll_prep_md_op_data(NULL, inode, NULL, NULL,
					     0, ealen, LUSTRE_OPC_ANY,
					     NULL);
		if (IS_ERR(op_data))
			return PTR_ERR(op_data);

		op_data->op_valid = valid;
		rc = md_getattr(sbi->ll_md_exp, op_data, &req);
		ll_finish_md_op_data(op_data);
		if (rc)
			return ll_inode_revalidate_fini(inode, rc);

		rc = ll_prep_inode(&inode, req, NULL, NULL);
	}
out:
	ptlrpc_req_finished(req);
	return rc;
}

static int ll_merge_md_attr(struct inode *inode)
{
	struct cl_attr attr = { 0 };
	int rc;

	LASSERT(ll_i2info(inode)->lli_lsm_md);
	rc = md_merge_attr(ll_i2mdexp(inode), ll_i2info(inode)->lli_lsm_md,
			   &attr, ll_md_blocking_ast);
	if (rc)
		return rc;

	set_nlink(inode, attr.cat_nlink);
	inode->i_blocks = attr.cat_blocks;
	i_size_write(inode, attr.cat_size);

	ll_i2info(inode)->lli_atime = attr.cat_atime;
	ll_i2info(inode)->lli_mtime = attr.cat_mtime;
	ll_i2info(inode)->lli_ctime = attr.cat_ctime;

	return 0;
}

static int ll_inode_revalidate(struct dentry *dentry, __u64 ibits)
{
	struct inode *inode = d_inode(dentry);
	int rc;

	rc = __ll_inode_revalidate(dentry, ibits);
	if (rc != 0)
		return rc;

	/* if object isn't regular file, don't validate size */
	if (!S_ISREG(inode->i_mode)) {
		if (S_ISDIR(inode->i_mode) &&
		    ll_i2info(inode)->lli_lsm_md) {
			rc = ll_merge_md_attr(inode);
			if (rc)
				return rc;
		}

		LTIME_S(inode->i_atime) = ll_i2info(inode)->lli_atime;
		LTIME_S(inode->i_mtime) = ll_i2info(inode)->lli_mtime;
		LTIME_S(inode->i_ctime) = ll_i2info(inode)->lli_ctime;
	} else {
		/* In case of restore, the MDT has the right size and has
		 * already send it back without granting the layout lock,
		 * inode is up-to-date so glimpse is useless.
		 * Also to glimpse we need the layout, in case of a running
		 * restore the MDT holds the layout lock so the glimpse will
		 * block up to the end of restore (getattr will block)
		 */
		if (!(ll_i2info(inode)->lli_flags & LLIF_FILE_RESTORING))
			rc = ll_glimpse_size(inode);
	}
	return rc;
}

int ll_getattr(struct vfsmount *mnt, struct dentry *de, struct kstat *stat)
{
	struct inode *inode = d_inode(de);
	struct ll_sb_info *sbi = ll_i2sbi(inode);
	struct ll_inode_info *lli = ll_i2info(inode);
	int res;

	res = ll_inode_revalidate(de, MDS_INODELOCK_UPDATE |
				      MDS_INODELOCK_LOOKUP);
	ll_stats_ops_tally(sbi, LPROC_LL_GETATTR, 1);

	if (res)
		return res;

	OBD_FAIL_TIMEOUT(OBD_FAIL_GETATTR_DELAY, 30);

	stat->dev = inode->i_sb->s_dev;
	if (ll_need_32bit_api(sbi))
		stat->ino = cl_fid_build_ino(&lli->lli_fid, 1);
	else
		stat->ino = inode->i_ino;
	stat->mode = inode->i_mode;
	stat->uid = inode->i_uid;
	stat->gid = inode->i_gid;
	stat->rdev = inode->i_rdev;
	stat->atime = inode->i_atime;
	stat->mtime = inode->i_mtime;
	stat->ctime = inode->i_ctime;
	stat->blksize = 1 << inode->i_blkbits;

	stat->nlink = inode->i_nlink;
	stat->size = i_size_read(inode);
	stat->blocks = inode->i_blocks;

	return 0;
}

static int ll_fiemap(struct inode *inode, struct fiemap_extent_info *fieinfo,
		     __u64 start, __u64 len)
{
	int rc;
	size_t num_bytes;
	struct ll_user_fiemap *fiemap;
	unsigned int extent_count = fieinfo->fi_extents_max;

	num_bytes = sizeof(*fiemap) + (extent_count *
				       sizeof(struct ll_fiemap_extent));
	fiemap = libcfs_kvzalloc(num_bytes, GFP_NOFS);

	if (!fiemap)
		return -ENOMEM;

	fiemap->fm_flags = fieinfo->fi_flags;
	fiemap->fm_extent_count = fieinfo->fi_extents_max;
	fiemap->fm_start = start;
	fiemap->fm_length = len;
	if (extent_count > 0 &&
	    copy_from_user(&fiemap->fm_extents[0], fieinfo->fi_extents_start,
			   sizeof(struct ll_fiemap_extent)) != 0) {
		rc = -EFAULT;
		goto out;
	}

	rc = ll_do_fiemap(inode, fiemap, num_bytes);

	fieinfo->fi_flags = fiemap->fm_flags;
	fieinfo->fi_extents_mapped = fiemap->fm_mapped_extents;
	if (extent_count > 0 &&
	    copy_to_user(fieinfo->fi_extents_start, &fiemap->fm_extents[0],
			 fiemap->fm_mapped_extents *
			 sizeof(struct ll_fiemap_extent)) != 0) {
		rc = -EFAULT;
		goto out;
	}

out:
	kvfree(fiemap);
	return rc;
}

struct posix_acl *ll_get_acl(struct inode *inode, int type)
{
	struct ll_inode_info *lli = ll_i2info(inode);
	struct posix_acl *acl = NULL;

	spin_lock(&lli->lli_lock);
	/* VFS' acl_permission_check->check_acl will release the refcount */
	acl = posix_acl_dup(lli->lli_posix_acl);
#ifdef CONFIG_FS_POSIX_ACL
	forget_cached_acl(inode, type);
#endif
	spin_unlock(&lli->lli_lock);

	return acl;
}

int ll_inode_permission(struct inode *inode, int mask)
{
	struct ll_sb_info *sbi;
	struct root_squash_info *squash;
	const struct cred *old_cred = NULL;
	struct cred *cred = NULL;
	bool squash_id = false;
	cfs_cap_t cap;
	int rc = 0;

	if (mask & MAY_NOT_BLOCK)
		return -ECHILD;

       /* as root inode are NOT getting validated in lookup operation,
	* need to do it before permission check.
	*/

	if (is_root_inode(inode)) {
		rc = __ll_inode_revalidate(inode->i_sb->s_root,
					   MDS_INODELOCK_LOOKUP);
		if (rc)
			return rc;
	}

	CDEBUG(D_VFSTRACE, "VFS Op:inode="DFID"(%p), inode mode %x mask %o\n",
	       PFID(ll_inode2fid(inode)), inode, inode->i_mode, mask);

	/* squash fsuid/fsgid if needed */
	sbi = ll_i2sbi(inode);
	squash = &sbi->ll_squash;
	if (unlikely(squash->rsi_uid &&
		     uid_eq(current_fsuid(), GLOBAL_ROOT_UID) &&
		     !(sbi->ll_flags & LL_SBI_NOROOTSQUASH))) {
		squash_id = true;
	}

	if (squash_id) {
		CDEBUG(D_OTHER, "squash creds (%d:%d)=>(%d:%d)\n",
		       __kuid_val(current_fsuid()), __kgid_val(current_fsgid()),
		       squash->rsi_uid, squash->rsi_gid);

		/*
		 * update current process's credentials
		 * and FS capability
		 */
		cred = prepare_creds();
		if (!cred)
			return -ENOMEM;

		cred->fsuid = make_kuid(&init_user_ns, squash->rsi_uid);
		cred->fsgid = make_kgid(&init_user_ns, squash->rsi_gid);
		for (cap = 0; cap < sizeof(cfs_cap_t) * 8; cap++) {
			if ((1 << cap) & CFS_CAP_FS_MASK)
				cap_lower(cred->cap_effective, cap);
		}
		old_cred = override_creds(cred);
	}

	ll_stats_ops_tally(ll_i2sbi(inode), LPROC_LL_INODE_PERM, 1);
	rc = generic_permission(inode, mask);

	/* restore current process's credentials and FS capability */
	if (squash_id) {
		revert_creds(old_cred);
		put_cred(cred);
	}

	return rc;
}

/* -o localflock - only provides locally consistent flock locks */
struct file_operations ll_file_operations = {
	.read_iter = ll_file_read_iter,
	.write_iter = ll_file_write_iter,
	.unlocked_ioctl = ll_file_ioctl,
	.open	   = ll_file_open,
	.release	= ll_file_release,
	.mmap	   = ll_file_mmap,
	.llseek	 = ll_file_seek,
	.splice_read    = generic_file_splice_read,
	.fsync	  = ll_fsync,
	.flush	  = ll_flush
};

struct file_operations ll_file_operations_flock = {
	.read_iter    = ll_file_read_iter,
	.write_iter   = ll_file_write_iter,
	.unlocked_ioctl = ll_file_ioctl,
	.open	   = ll_file_open,
	.release	= ll_file_release,
	.mmap	   = ll_file_mmap,
	.llseek	 = ll_file_seek,
	.splice_read    = generic_file_splice_read,
	.fsync	  = ll_fsync,
	.flush	  = ll_flush,
	.flock	  = ll_file_flock,
	.lock	   = ll_file_flock
};

/* These are for -o noflock - to return ENOSYS on flock calls */
struct file_operations ll_file_operations_noflock = {
	.read_iter    = ll_file_read_iter,
	.write_iter   = ll_file_write_iter,
	.unlocked_ioctl = ll_file_ioctl,
	.open	   = ll_file_open,
	.release	= ll_file_release,
	.mmap	   = ll_file_mmap,
	.llseek	 = ll_file_seek,
	.splice_read    = generic_file_splice_read,
	.fsync	  = ll_fsync,
	.flush	  = ll_flush,
	.flock	  = ll_file_noflock,
	.lock	   = ll_file_noflock
};

const struct inode_operations ll_file_inode_operations = {
	.setattr	= ll_setattr,
	.getattr	= ll_getattr,
	.permission	= ll_inode_permission,
	.setxattr	= generic_setxattr,
	.getxattr	= generic_getxattr,
	.listxattr	= ll_listxattr,
	.removexattr	= generic_removexattr,
	.fiemap		= ll_fiemap,
	.get_acl	= ll_get_acl,
};

/* dynamic ioctl number support routines */
static struct llioc_ctl_data {
	struct rw_semaphore	ioc_sem;
	struct list_head	      ioc_head;
} llioc = {
	__RWSEM_INITIALIZER(llioc.ioc_sem),
	LIST_HEAD_INIT(llioc.ioc_head)
};

struct llioc_data {
	struct list_head	      iocd_list;
	unsigned int	    iocd_size;
	llioc_callback_t	iocd_cb;
	unsigned int	    iocd_count;
	unsigned int	    iocd_cmd[0];
};

void *ll_iocontrol_register(llioc_callback_t cb, int count, unsigned int *cmd)
{
	unsigned int size;
	struct llioc_data *in_data = NULL;

	if (!cb || !cmd || count > LLIOC_MAX_CMD || count < 0)
		return NULL;

	size = sizeof(*in_data) + count * sizeof(unsigned int);
	in_data = kzalloc(size, GFP_NOFS);
	if (!in_data)
		return NULL;

	in_data->iocd_size = size;
	in_data->iocd_cb = cb;
	in_data->iocd_count = count;
	memcpy(in_data->iocd_cmd, cmd, sizeof(unsigned int) * count);

	down_write(&llioc.ioc_sem);
	list_add_tail(&in_data->iocd_list, &llioc.ioc_head);
	up_write(&llioc.ioc_sem);

	return in_data;
}
EXPORT_SYMBOL(ll_iocontrol_register);

void ll_iocontrol_unregister(void *magic)
{
	struct llioc_data *tmp;

	if (!magic)
		return;

	down_write(&llioc.ioc_sem);
	list_for_each_entry(tmp, &llioc.ioc_head, iocd_list) {
		if (tmp == magic) {
			list_del(&tmp->iocd_list);
			up_write(&llioc.ioc_sem);

			kfree(tmp);
			return;
		}
	}
	up_write(&llioc.ioc_sem);

	CWARN("didn't find iocontrol register block with magic: %p\n", magic);
}
EXPORT_SYMBOL(ll_iocontrol_unregister);

static enum llioc_iter
ll_iocontrol_call(struct inode *inode, struct file *file,
		  unsigned int cmd, unsigned long arg, int *rcp)
{
	enum llioc_iter ret = LLIOC_CONT;
	struct llioc_data *data;
	int rc = -EINVAL, i;

	down_read(&llioc.ioc_sem);
	list_for_each_entry(data, &llioc.ioc_head, iocd_list) {
		for (i = 0; i < data->iocd_count; i++) {
			if (cmd != data->iocd_cmd[i])
				continue;

			ret = data->iocd_cb(inode, file, cmd, arg, data, &rc);
			break;
		}

		if (ret == LLIOC_STOP)
			break;
	}
	up_read(&llioc.ioc_sem);

	if (rcp)
		*rcp = rc;
	return ret;
}

int ll_layout_conf(struct inode *inode, const struct cl_object_conf *conf)
{
	struct ll_inode_info *lli = ll_i2info(inode);
	struct cl_env_nest nest;
	struct lu_env *env;
	int result;

	if (!lli->lli_clob)
		return 0;

	env = cl_env_nested_get(&nest);
	if (IS_ERR(env))
		return PTR_ERR(env);

	result = cl_conf_set(env, lli->lli_clob, conf);
	cl_env_nested_put(&nest, env);

	if (conf->coc_opc == OBJECT_CONF_SET) {
		struct ldlm_lock *lock = conf->coc_lock;

		LASSERT(lock);
		LASSERT(ldlm_has_layout(lock));
		if (result == 0) {
			/* it can only be allowed to match after layout is
			 * applied to inode otherwise false layout would be
			 * seen. Applying layout should happen before dropping
			 * the intent lock.
			 */
			ldlm_lock_allow_match(lock);
		}
	}
	return result;
}

/* Fetch layout from MDT with getxattr request, if it's not ready yet */
static int ll_layout_fetch(struct inode *inode, struct ldlm_lock *lock)

{
	struct ll_sb_info *sbi = ll_i2sbi(inode);
	struct ptlrpc_request *req;
	struct mdt_body *body;
	void *lvbdata;
	void *lmm;
	int lmmsize;
	int rc;

	CDEBUG(D_INODE, DFID" LVB_READY=%d l_lvb_data=%p l_lvb_len=%d\n",
	       PFID(ll_inode2fid(inode)), ldlm_is_lvb_ready(lock),
	       lock->l_lvb_data, lock->l_lvb_len);

	if (lock->l_lvb_data && ldlm_is_lvb_ready(lock))
		return 0;

	/* if layout lock was granted right away, the layout is returned
	 * within DLM_LVB of dlm reply; otherwise if the lock was ever
	 * blocked and then granted via completion ast, we have to fetch
	 * layout here. Please note that we can't use the LVB buffer in
	 * completion AST because it doesn't have a large enough buffer
	 */
	rc = ll_get_default_mdsize(sbi, &lmmsize);
	if (rc == 0)
		rc = md_getxattr(sbi->ll_md_exp, ll_inode2fid(inode),
				 OBD_MD_FLXATTR, XATTR_NAME_LOV, NULL, 0,
				 lmmsize, 0, &req);
	if (rc < 0)
		return rc;

	body = req_capsule_server_get(&req->rq_pill, &RMF_MDT_BODY);
	if (!body) {
		rc = -EPROTO;
		goto out;
	}

	lmmsize = body->mbo_eadatasize;
	if (lmmsize == 0) /* empty layout */ {
		rc = 0;
		goto out;
	}

	lmm = req_capsule_server_sized_get(&req->rq_pill, &RMF_EADATA, lmmsize);
	if (!lmm) {
		rc = -EFAULT;
		goto out;
	}

	lvbdata = libcfs_kvzalloc(lmmsize, GFP_NOFS);
	if (!lvbdata) {
		rc = -ENOMEM;
		goto out;
	}

	memcpy(lvbdata, lmm, lmmsize);
	lock_res_and_lock(lock);
	if (lock->l_lvb_data)
		kvfree(lock->l_lvb_data);

	lock->l_lvb_data = lvbdata;
	lock->l_lvb_len = lmmsize;
	unlock_res_and_lock(lock);

out:
	ptlrpc_req_finished(req);
	return rc;
}

/**
 * Apply the layout to the inode. Layout lock is held and will be released
 * in this function.
 */
static int ll_layout_lock_set(struct lustre_handle *lockh, enum ldlm_mode mode,
			      struct inode *inode, __u32 *gen, bool reconf)
{
	struct ll_inode_info *lli = ll_i2info(inode);
	struct ll_sb_info    *sbi = ll_i2sbi(inode);
	struct ldlm_lock *lock;
	struct lustre_md md = { NULL };
	struct cl_object_conf conf;
	int rc = 0;
	bool lvb_ready;
	bool wait_layout = false;

	LASSERT(lustre_handle_is_used(lockh));

	lock = ldlm_handle2lock(lockh);
	LASSERT(lock);
	LASSERT(ldlm_has_layout(lock));

	LDLM_DEBUG(lock, "File "DFID"(%p) being reconfigured: %d",
		   PFID(&lli->lli_fid), inode, reconf);

	/* in case this is a caching lock and reinstate with new inode */
	md_set_lock_data(sbi->ll_md_exp, lockh, inode, NULL);

	lock_res_and_lock(lock);
	lvb_ready = ldlm_is_lvb_ready(lock);
	unlock_res_and_lock(lock);
	/* checking lvb_ready is racy but this is okay. The worst case is
	 * that multi processes may configure the file on the same time.
	 */
	if (lvb_ready || !reconf) {
		rc = -ENODATA;
		if (lvb_ready) {
			/* layout_gen must be valid if layout lock is not
			 * cancelled and stripe has already set
			 */
			*gen = ll_layout_version_get(lli);
			rc = 0;
		}
		goto out;
	}

	rc = ll_layout_fetch(inode, lock);
	if (rc < 0)
		goto out;

	/* for layout lock, lmm is returned in lock's lvb.
	 * lvb_data is immutable if the lock is held so it's safe to access it
	 * without res lock. See the description in ldlm_lock_decref_internal()
	 * for the condition to free lvb_data of layout lock
	 */
	if (lock->l_lvb_data) {
		rc = obd_unpackmd(sbi->ll_dt_exp, &md.lsm,
				  lock->l_lvb_data, lock->l_lvb_len);
		if (rc >= 0) {
			*gen = LL_LAYOUT_GEN_EMPTY;
			if (md.lsm)
				*gen = md.lsm->lsm_layout_gen;
			rc = 0;
		} else {
			CERROR("%s: file " DFID " unpackmd error: %d\n",
			       ll_get_fsname(inode->i_sb, NULL, 0),
			       PFID(&lli->lli_fid), rc);
		}
	}
	if (rc < 0)
		goto out;

	/* set layout to file. Unlikely this will fail as old layout was
	 * surely eliminated
	 */
	memset(&conf, 0, sizeof(conf));
	conf.coc_opc = OBJECT_CONF_SET;
	conf.coc_inode = inode;
	conf.coc_lock = lock;
	conf.u.coc_md = &md;
	rc = ll_layout_conf(inode, &conf);

	if (md.lsm)
		obd_free_memmd(sbi->ll_dt_exp, &md.lsm);

	/* refresh layout failed, need to wait */
	wait_layout = rc == -EBUSY;

out:
	LDLM_LOCK_PUT(lock);
	ldlm_lock_decref(lockh, mode);

	/* wait for IO to complete if it's still being used. */
	if (wait_layout) {
		CDEBUG(D_INODE, "%s: "DFID"(%p) wait for layout reconf\n",
		       ll_get_fsname(inode->i_sb, NULL, 0),
		       PFID(&lli->lli_fid), inode);

		memset(&conf, 0, sizeof(conf));
		conf.coc_opc = OBJECT_CONF_WAIT;
		conf.coc_inode = inode;
		rc = ll_layout_conf(inode, &conf);
		if (rc == 0)
			rc = -EAGAIN;

		CDEBUG(D_INODE, "%s: file="DFID" waiting layout return: %d.\n",
		       ll_get_fsname(inode->i_sb, NULL, 0),
		       PFID(&lli->lli_fid), rc);
	}
	return rc;
}

/**
 * This function checks if there exists a LAYOUT lock on the client side,
 * or enqueues it if it doesn't have one in cache.
 *
 * This function will not hold layout lock so it may be revoked any time after
 * this function returns. Any operations depend on layout should be redone
 * in that case.
 *
 * This function should be called before lov_io_init() to get an uptodate
 * layout version, the caller should save the version number and after IO
 * is finished, this function should be called again to verify that layout
 * is not changed during IO time.
 */
int ll_layout_refresh(struct inode *inode, __u32 *gen)
{
	struct ll_inode_info  *lli = ll_i2info(inode);
	struct ll_sb_info     *sbi = ll_i2sbi(inode);
	struct md_op_data     *op_data;
	struct lookup_intent   it;
	struct lustre_handle   lockh;
	enum ldlm_mode	       mode;
	struct ldlm_enqueue_info einfo = {
		.ei_type = LDLM_IBITS,
		.ei_mode = LCK_CR,
		.ei_cb_bl = &ll_md_blocking_ast,
		.ei_cb_cp = &ldlm_completion_ast,
	};
	int rc;

	*gen = ll_layout_version_get(lli);
	if (!(sbi->ll_flags & LL_SBI_LAYOUT_LOCK) || *gen != LL_LAYOUT_GEN_NONE)
		return 0;

	/* sanity checks */
	LASSERT(fid_is_sane(ll_inode2fid(inode)));
	LASSERT(S_ISREG(inode->i_mode));

	/* take layout lock mutex to enqueue layout lock exclusively. */
	mutex_lock(&lli->lli_layout_mutex);

again:
	/* mostly layout lock is caching on the local side, so try to match
	 * it before grabbing layout lock mutex.
	 */
	mode = ll_take_md_lock(inode, MDS_INODELOCK_LAYOUT, &lockh, 0,
			       LCK_CR | LCK_CW | LCK_PR | LCK_PW);
	if (mode != 0) { /* hit cached lock */
		rc = ll_layout_lock_set(&lockh, mode, inode, gen, true);
		if (rc == -EAGAIN)
			goto again;

		mutex_unlock(&lli->lli_layout_mutex);
		return rc;
	}

	op_data = ll_prep_md_op_data(NULL, inode, inode, NULL,
				     0, 0, LUSTRE_OPC_ANY, NULL);
	if (IS_ERR(op_data)) {
		mutex_unlock(&lli->lli_layout_mutex);
		return PTR_ERR(op_data);
	}

	/* have to enqueue one */
	memset(&it, 0, sizeof(it));
	it.it_op = IT_LAYOUT;
	lockh.cookie = 0ULL;

	LDLM_DEBUG_NOLOCK("%s: requeue layout lock for file "DFID"(%p)",
			  ll_get_fsname(inode->i_sb, NULL, 0),
			  PFID(&lli->lli_fid), inode);

	rc = md_enqueue(sbi->ll_md_exp, &einfo, NULL, &it, op_data, &lockh, 0);
	ptlrpc_req_finished(it.it_request);
	it.it_request = NULL;

	ll_finish_md_op_data(op_data);

	mode = it.it_lock_mode;
	it.it_lock_mode = 0;
	ll_intent_drop_lock(&it);

	if (rc == 0) {
		/* set lock data in case this is a new lock */
		ll_set_lock_data(sbi->ll_md_exp, inode, &it, NULL);
		rc = ll_layout_lock_set(&lockh, mode, inode, gen, true);
		if (rc == -EAGAIN)
			goto again;
	}
	mutex_unlock(&lli->lli_layout_mutex);

	return rc;
}

/**
 *  This function send a restore request to the MDT
 */
int ll_layout_restore(struct inode *inode, loff_t offset, __u64 length)
{
	struct hsm_user_request	*hur;
	int			 len, rc;

	len = sizeof(struct hsm_user_request) +
	      sizeof(struct hsm_user_item);
	hur = kzalloc(len, GFP_NOFS);
	if (!hur)
		return -ENOMEM;

	hur->hur_request.hr_action = HUA_RESTORE;
	hur->hur_request.hr_archive_id = 0;
	hur->hur_request.hr_flags = 0;
	memcpy(&hur->hur_user_item[0].hui_fid, &ll_i2info(inode)->lli_fid,
	       sizeof(hur->hur_user_item[0].hui_fid));
	hur->hur_user_item[0].hui_extent.offset = offset;
	hur->hur_user_item[0].hui_extent.length = length;
	hur->hur_request.hr_itemcount = 1;
	rc = obd_iocontrol(LL_IOC_HSM_REQUEST, ll_i2sbi(inode)->ll_md_exp,
			   len, hur, NULL);
	kfree(hur);
	return rc;
}<|MERGE_RESOLUTION|>--- conflicted
+++ resolved
@@ -1121,13 +1121,8 @@
 	struct cl_io	 *io;
 	ssize_t	       result;
 
-<<<<<<< HEAD
-	CDEBUG(D_VFSTRACE, "file: %s, type: %d ppos: %llu, count: %zu\n",
-	       file->f_path.dentry->d_name.name, iot, *ppos, count);
-=======
-	CDEBUG(D_VFSTRACE, "file: %pD, type: %d ppos: %llu, count: %zd\n",
+	CDEBUG(D_VFSTRACE, "file: %pD, type: %d ppos: %llu, count: %zu\n",
 	       file, iot, *ppos, count);
->>>>>>> e55f1d1d
 
 restart:
 	io = vvp_env_thread_io(env);
