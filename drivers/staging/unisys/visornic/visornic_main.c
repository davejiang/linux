/* Copyright (c) 2012 - 2015 UNISYS CORPORATION
 * All rights reserved.
 *
 * This program is free software; you can redistribute it and/or modify it
 * under the terms and conditions of the GNU General Public License,
 * version 2, as published by the Free Software Foundation.
 *
 * This program is distributed in the hope that it will be useful, but
 * WITHOUT ANY WARRANTY; without even the implied warranty of
 * MERCHANTABILITY OR FITNESS FOR A PARTICULAR PURPOSE, GOOD TITLE or
 * NON INFRINGEMENT.  See the GNU General Public License for more
 * details.
 */

/* This driver lives in a spar partition, and registers to ethernet io
 * channels from the visorbus driver. It creates netdev devices and
 * forwards transmit to the IO channel and accepts rcvs from the IO
 * Partition via the IO channel.
 */

#include <linux/debugfs.h>
#include <linux/etherdevice.h>
#include <linux/netdevice.h>
#include <linux/kthread.h>
#include <linux/skbuff.h>
#include <linux/rtnetlink.h>

#include "visorbus.h"
#include "iochannel.h"

#define VISORNIC_INFINITE_RSP_WAIT 0

/* MAX_BUF = 64 lines x 32 MAXVNIC x 80 characters
 *         = 163840 bytes
 */
#define MAX_BUF 163840
#define NAPI_WEIGHT 64

/* GUIDS for director channel type supported by this driver.  */
/* {8cd5994d-c58e-11da-95a9-00e08161165f} */
#define VISOR_VNIC_CHANNEL_GUID \
	GUID_INIT(0x8cd5994d, 0xc58e, 0x11da, \
		0x95, 0xa9, 0x0, 0xe0, 0x81, 0x61, 0x16, 0x5f)
#define VISOR_VNIC_CHANNEL_GUID_STR \
	"8cd5994d-c58e-11da-95a9-00e08161165f"

static struct visor_channeltype_descriptor visornic_channel_types[] = {
	/* Note that the only channel type we expect to be reported by the
	 * bus driver is the VISOR_VNIC channel.
	 */
<<<<<<< HEAD
	{ VISOR_VNIC_CHANNEL_UUID, "ultravnic" },
	{ NULL_UUID_LE, NULL }
=======
	{ VISOR_VNIC_CHANNEL_GUID, "ultravnic" },
	{}
>>>>>>> bb176f67
};
MODULE_DEVICE_TABLE(visorbus, visornic_channel_types);
/* FIXME XXX: This next line of code must be fixed and removed before
 * acceptance into the 'normal' part of the kernel.  It is only here as a place
 * holder to get module autoloading functionality working for visorbus.  Code
 * must be added to scripts/mode/file2alias.c, etc., to get this working
 * properly.
 */
<<<<<<< HEAD
MODULE_ALIAS("visorbus:" VISOR_VNIC_CHANNEL_UUID_STR);
=======
MODULE_ALIAS("visorbus:" VISOR_VNIC_CHANNEL_GUID_STR);
>>>>>>> bb176f67

struct chanstat {
	unsigned long got_rcv;
	unsigned long got_enbdisack;
	unsigned long got_xmit_done;
	unsigned long xmit_fail;
	unsigned long sent_enbdis;
	unsigned long sent_promisc;
	unsigned long sent_post;
	unsigned long sent_post_failed;
	unsigned long sent_xmit;
	unsigned long reject_count;
	unsigned long extra_rcvbufs_sent;
};

/* struct visornic_devdata
 * @enabled:                        0 disabled 1 enabled to receive.
 * @enab_dis_acked:                 NET_RCV_ENABLE/DISABLE acked by IOPART.
 * @struct *dev:
 * @struct *netdev:
 * @struct net_stats:
 * @interrupt_rcvd:
 * @rsp_queue:
 * @struct **rcvbuf:
 * @incarnation_id:                 incarnation_id lets IOPART know about
 *                                  re-birth.
 * @old_flags:                      flags as they were prior to
 *                                  set_multicast_list.
 * @usage:                          count of users.
 * @num_rcv_bufs:                   number of rcv buffers the vnic will post.
 * @num_rcv_bufs_could_not_alloc:
 * @num_rcvbuf_in_iovm:
 * @alloc_failed_in_if_needed_cnt:
 * @alloc_failed_in_repost_rtn_cnt:
 * @max_outstanding_net_xmits:      absolute max number of outstanding xmits
 *                                  - should never hit this.
 * @upper_threshold_net_xmits:      high water mark for calling
 *                                  netif_stop_queue().
 * @lower_threshold_net_xmits:      high water mark for calling
 *                                  netif_wake_queue().
 * @struct xmitbufhead:             xmitbufhead - head of the xmit buffer list
 *                                  sent to the IOPART end.
 * @server_down_complete_func:
 * @struct timeout_reset:
 * @struct *cmdrsp_rcv:             cmdrsp_rcv is used for posting/unposting rcv
 *                                  buffers.
 * @struct *xmit_cmdrsp:            xmit_cmdrsp - issues NET_XMIT - only one
 *                                  active xmit at a time.
 * @server_down:                    IOPART is down.
 * @server_change_state:            Processing SERVER_CHANGESTATE msg.
 * @going_away:                     device is being torn down.
 * @struct *eth_debugfs_dir:
 * @interrupts_rcvd:
 * @interrupts_notme:
 * @interrupts_disabled:
 * @busy_cnt:
 * @priv_lock:                      spinlock to access devdata structures.
 * @flow_control_upper_hits:
 * @flow_control_lower_hits:
 * @n_rcv0:                         # rcvs of 0 buffers.
 * @n_rcv1:                         # rcvs of 1 buffers.
 * @n_rcv2:                         # rcvs of 2 buffers.
 * @n_rcvx:                         # rcvs of >2 buffers.
 * @found_repost_rcvbuf_cnt:        # repost_rcvbuf_cnt.
 * @repost_found_skb_cnt:           # of found the skb.
 * @n_repost_deficit:               # of lost rcv buffers.
 * @bad_rcv_buf:                    # of unknown rcv skb not freed.
 * @n_rcv_packets_not_accepted:     # bogs rcv packets.
 * @queuefullmsg_logged:
 * @struct chstat:
 * @struct irq_poll_timer:
 * @struct napi:
 * @struct cmdrsp:
 */
struct visornic_devdata {
	unsigned short enabled;
	unsigned short enab_dis_acked;

	struct visor_device *dev;
	struct net_device *netdev;
	struct net_device_stats net_stats;
	atomic_t interrupt_rcvd;
	wait_queue_head_t rsp_queue;
	struct sk_buff **rcvbuf;
	u64 incarnation_id;
	unsigned short old_flags;
	atomic_t usage;

	int num_rcv_bufs;
	int num_rcv_bufs_could_not_alloc;
	atomic_t num_rcvbuf_in_iovm;
	unsigned long alloc_failed_in_if_needed_cnt;
	unsigned long alloc_failed_in_repost_rtn_cnt;

	unsigned long max_outstanding_net_xmits;
	unsigned long upper_threshold_net_xmits;
	unsigned long lower_threshold_net_xmits;
	struct sk_buff_head xmitbufhead;

	visorbus_state_complete_func server_down_complete_func;
	struct work_struct timeout_reset;
	struct uiscmdrsp *cmdrsp_rcv;
	struct uiscmdrsp *xmit_cmdrsp;
	bool server_down;
	bool server_change_state;
	bool going_away;
	struct dentry *eth_debugfs_dir;
	u64 interrupts_rcvd;
	u64 interrupts_notme;
	u64 interrupts_disabled;
	u64 busy_cnt;
	/* spinlock to access devdata structures. */
	spinlock_t priv_lock;

	/* flow control counter */
	u64 flow_control_upper_hits;
	u64 flow_control_lower_hits;

	/* debug counters */
	unsigned long n_rcv0;
	unsigned long n_rcv1;
	unsigned long n_rcv2;
	unsigned long n_rcvx;
	unsigned long found_repost_rcvbuf_cnt;
	unsigned long repost_found_skb_cnt;
	unsigned long n_repost_deficit;
	unsigned long bad_rcv_buf;
	unsigned long n_rcv_packets_not_accepted;

	int queuefullmsg_logged;
	struct chanstat chstat;
	struct timer_list irq_poll_timer;
	struct napi_struct napi;
	struct uiscmdrsp cmdrsp[SIZEOF_CMDRSP];
};

/* Returns next non-zero index on success or 0 on failure (i.e. out of room). */
static u16 add_physinfo_entries(u64 inp_pfn, u16 inp_off, u16 inp_len,
				u16 index, u16 max_pi_arr_entries,
				struct phys_info pi_arr[])
{
	u16 i, len, firstlen;

	firstlen = PI_PAGE_SIZE - inp_off;
	if (inp_len <= firstlen) {
		/* The input entry spans only one page - add as is. */
		if (index >= max_pi_arr_entries)
			return 0;
		pi_arr[index].pi_pfn = inp_pfn;
		pi_arr[index].pi_off = (u16)inp_off;
		pi_arr[index].pi_len = (u16)inp_len;
		return index + 1;
	}

	/* This entry spans multiple pages. */
	for (len = inp_len, i = 0; len;
		len -= pi_arr[index + i].pi_len, i++) {
		if (index + i >= max_pi_arr_entries)
			return 0;
		pi_arr[index + i].pi_pfn = inp_pfn + i;
		if (i == 0) {
			pi_arr[index].pi_off = inp_off;
			pi_arr[index].pi_len = firstlen;
		} else {
			pi_arr[index + i].pi_off = 0;
			pi_arr[index + i].pi_len = min_t(u16, len,
							 PI_PAGE_SIZE);
		}
	}
	return index + i;
}

/* visor_copy_fragsinfo_from_skb - copy fragment list in the SKB to a phys_info
 *				   array that the IOPART understands
 * @skb:	  Skbuff that we are pulling the frags from.
 * @firstfraglen: Length of first fragment in skb.
 * @frags_max:	  Max len of frags array.
 * @frags:	  Frags array filled in on output.
 *
 * Return: Positive integer indicating number of entries filled in frags on
 *         success, negative integer on error.
 */
static int visor_copy_fragsinfo_from_skb(struct sk_buff *skb,
					 unsigned int firstfraglen,
					 unsigned int frags_max,
					 struct phys_info frags[])
{
	unsigned int count = 0, frag, size, offset = 0, numfrags;
	unsigned int total_count;

	numfrags = skb_shinfo(skb)->nr_frags;

	/* Compute the number of fragments this skb has, and if its more than
	 * frag array can hold, linearize the skb
	 */
	total_count = numfrags + (firstfraglen / PI_PAGE_SIZE);
	if (firstfraglen % PI_PAGE_SIZE)
		total_count++;

	if (total_count > frags_max) {
		if (skb_linearize(skb))
			return -EINVAL;
		numfrags = skb_shinfo(skb)->nr_frags;
		firstfraglen = 0;
	}

	while (firstfraglen) {
		if (count == frags_max)
			return -EINVAL;

		frags[count].pi_pfn =
			page_to_pfn(virt_to_page(skb->data + offset));
		frags[count].pi_off =
			(unsigned long)(skb->data + offset) & PI_PAGE_MASK;
		size = min_t(unsigned int, firstfraglen,
			     PI_PAGE_SIZE - frags[count].pi_off);

		/* can take smallest of firstfraglen (what's left) OR
		 * bytes left in the page
		 */
		frags[count].pi_len = size;
		firstfraglen -= size;
		offset += size;
		count++;
	}
	if (numfrags) {
		if ((count + numfrags) > frags_max)
			return -EINVAL;

		for (frag = 0; frag < numfrags; frag++) {
			count = add_physinfo_entries(page_to_pfn(
				  skb_frag_page(&skb_shinfo(skb)->frags[frag])),
				  skb_shinfo(skb)->frags[frag].page_offset,
				  skb_shinfo(skb)->frags[frag].size, count,
				  frags_max, frags);
			/* add_physinfo_entries only returns
			 * zero if the frags array is out of room
			 * That should never happen because we
			 * fail above, if count+numfrags > frags_max.
			 */
			if (!count)
				return -EINVAL;
		}
	}
	if (skb_shinfo(skb)->frag_list) {
		struct sk_buff *skbinlist;
		int c;

		for (skbinlist = skb_shinfo(skb)->frag_list; skbinlist;
		     skbinlist = skbinlist->next) {
			c = visor_copy_fragsinfo_from_skb(skbinlist,
							  skbinlist->len -
							  skbinlist->data_len,
							  frags_max - count,
							  &frags[count]);
			if (c < 0)
				return c;
			count += c;
		}
	}
	return count;
}

static ssize_t enable_ints_write(struct file *file,
				 const char __user *buffer,
				 size_t count, loff_t *ppos)
{
	/* Don't want to break ABI here by having a debugfs
	 * file that no longer exists or is writable, so
	 * lets just make this a vestigual function
	 */
	return count;
}

static const struct file_operations debugfs_enable_ints_fops = {
	.write = enable_ints_write,
};

/* visornic_serverdown_complete - pause device following IOPART going down
 * @devdata: Device managed by IOPART.
 *
 * The IO partition has gone down, and we need to do some cleanup for when it
 * comes back. Treat the IO partition as the link being down.
 */
static void visornic_serverdown_complete(struct visornic_devdata *devdata)
{
	struct net_device *netdev = devdata->netdev;

	/* Stop polling for interrupts */
	del_timer_sync(&devdata->irq_poll_timer);

	rtnl_lock();
	dev_close(netdev);
	rtnl_unlock();

	atomic_set(&devdata->num_rcvbuf_in_iovm, 0);
	devdata->chstat.sent_xmit = 0;
	devdata->chstat.got_xmit_done = 0;

	if (devdata->server_down_complete_func)
		(*devdata->server_down_complete_func)(devdata->dev, 0);

	devdata->server_down = true;
	devdata->server_change_state = false;
	devdata->server_down_complete_func = NULL;
}

/* visornic_serverdown - Command has notified us that IOPART is down
 * @devdata:	   Device managed by IOPART.
 * @complete_func: Function to call when finished.
 *
 * Schedule the work needed to handle the server down request. Make sure we
 * haven't already handled the server change state event.
 *
 * Return: 0 if we scheduled the work, negative integer on error.
 */
static int visornic_serverdown(struct visornic_devdata *devdata,
			       visorbus_state_complete_func complete_func)
{
	unsigned long flags;
	int err;

	spin_lock_irqsave(&devdata->priv_lock, flags);
	if (devdata->server_change_state) {
		dev_dbg(&devdata->dev->device, "%s changing state\n",
			__func__);
		err = -EINVAL;
		goto err_unlock;
	}
	if (devdata->server_down) {
		dev_dbg(&devdata->dev->device, "%s already down\n",
			__func__);
		err = -EINVAL;
		goto err_unlock;
	}
	if (devdata->going_away) {
		dev_dbg(&devdata->dev->device,
			"%s aborting because device removal pending\n",
			__func__);
		err = -ENODEV;
		goto err_unlock;
	}
	devdata->server_change_state = true;
	devdata->server_down_complete_func = complete_func;
	spin_unlock_irqrestore(&devdata->priv_lock, flags);

	visornic_serverdown_complete(devdata);
	return 0;

err_unlock:
	spin_unlock_irqrestore(&devdata->priv_lock, flags);
	return err;
}

/* alloc_rcv_buf - alloc rcv buffer to be given to the IO Partition
 * @netdev: Network adapter the rcv bufs are attached too.
 *
 * Create an sk_buff (rcv_buf) that will be passed to the IO Partition
 * so that it can write rcv data into our memory space.
 *
 * Return: Pointer to sk_buff.
 */
static struct sk_buff *alloc_rcv_buf(struct net_device *netdev)
{
	struct sk_buff *skb;

	/* NOTE: the first fragment in each rcv buffer is pointed to by
	 * rcvskb->data. For now all rcv buffers will be RCVPOST_BUF_SIZE
	 * in length, so the first frag is large enough to hold 1514.
	 */
	skb = alloc_skb(RCVPOST_BUF_SIZE, GFP_ATOMIC);
	if (!skb)
		return NULL;
	skb->dev = netdev;
	/* current value of mtu doesn't come into play here; large
	 * packets will just end up using multiple rcv buffers all of
	 * same size.
	 */
	skb->len = RCVPOST_BUF_SIZE;
	/* alloc_skb already zeroes it out for clarification. */
	skb->data_len = 0;
	return skb;
}

/* post_skb - post a skb to the IO Partition
 * @cmdrsp:  Cmdrsp packet to be send to the IO Partition.
 * @devdata: visornic_devdata to post the skb to.
 * @skb:     Skb to give to the IO partition.
 *
 * Return: 0 on success, negative integer on error.
 */
static int post_skb(struct uiscmdrsp *cmdrsp, struct visornic_devdata *devdata,
		    struct sk_buff *skb)
{
	int err;

	cmdrsp->net.buf = skb;
	cmdrsp->net.rcvpost.frag.pi_pfn = page_to_pfn(virt_to_page(skb->data));
	cmdrsp->net.rcvpost.frag.pi_off =
		(unsigned long)skb->data & PI_PAGE_MASK;
	cmdrsp->net.rcvpost.frag.pi_len = skb->len;
	cmdrsp->net.rcvpost.unique_num = devdata->incarnation_id;

	if ((cmdrsp->net.rcvpost.frag.pi_off + skb->len) > PI_PAGE_SIZE)
		return -EINVAL;

	cmdrsp->net.type = NET_RCV_POST;
	cmdrsp->cmdtype = CMD_NET_TYPE;
	err = visorchannel_signalinsert(devdata->dev->visorchannel,
					IOCHAN_TO_IOPART,
					cmdrsp);
	if (err) {
		devdata->chstat.sent_post_failed++;
		return err;
	}

	atomic_inc(&devdata->num_rcvbuf_in_iovm);
	devdata->chstat.sent_post++;
	return 0;
}

/* send_enbdis - Send NET_RCV_ENBDIS to IO Partition
 * @netdev:  Netdevice we are enabling/disabling, used as context return value.
 * @state:   Enable = 1/disable = 0.
 * @devdata: Visornic device we are enabling/disabling.
 *
 * Send the enable/disable message to the IO Partition.
 *
 * Return: 0 on success, negative integer on error.
 */
static int send_enbdis(struct net_device *netdev, int state,
		       struct visornic_devdata *devdata)
{
	int err;

	devdata->cmdrsp_rcv->net.enbdis.enable = state;
	devdata->cmdrsp_rcv->net.enbdis.context = netdev;
	devdata->cmdrsp_rcv->net.type = NET_RCV_ENBDIS;
	devdata->cmdrsp_rcv->cmdtype = CMD_NET_TYPE;
	err = visorchannel_signalinsert(devdata->dev->visorchannel,
					IOCHAN_TO_IOPART,
					devdata->cmdrsp_rcv);
	if (err)
		return err;
	devdata->chstat.sent_enbdis++;
	return 0;
}

/* visornic_disable_with_timeout - disable network adapter
 * @netdev:  netdevice to disable.
 * @timeout: Timeout to wait for disable.
 *
 * Disable the network adapter and inform the IO Partition that we are disabled.
 * Reclaim memory from rcv bufs.
 *
 * Return: 0 on success, negative integer on failure of IO Partition responding.
 */
static int visornic_disable_with_timeout(struct net_device *netdev,
					 const int timeout)
{
	struct visornic_devdata *devdata = netdev_priv(netdev);
	int i;
	unsigned long flags;
	int wait = 0;
	int err;

	/* send a msg telling the other end we are stopping incoming pkts */
	spin_lock_irqsave(&devdata->priv_lock, flags);
	devdata->enabled = 0;
	/* must wait for ack */
	devdata->enab_dis_acked = 0;
	spin_unlock_irqrestore(&devdata->priv_lock, flags);

	/* send disable and wait for ack -- don't hold lock when sending
	 * disable because if the queue is full, insert might sleep.
	 * If an error occurs, don't wait for the timeout.
	 */
	err = send_enbdis(netdev, 0, devdata);
	if (err)
		return err;

	/* wait for ack to arrive before we try to free rcv buffers
	 * NOTE: the other end automatically unposts the rcv buffers when
	 * when it gets a disable.
	 */
	spin_lock_irqsave(&devdata->priv_lock, flags);
	while ((timeout == VISORNIC_INFINITE_RSP_WAIT) ||
	       (wait < timeout)) {
		if (devdata->enab_dis_acked)
			break;
		if (devdata->server_down || devdata->server_change_state) {
			dev_dbg(&netdev->dev, "%s server went away\n",
				__func__);
			break;
		}
		set_current_state(TASK_INTERRUPTIBLE);
		spin_unlock_irqrestore(&devdata->priv_lock, flags);
		wait += schedule_timeout(msecs_to_jiffies(10));
		spin_lock_irqsave(&devdata->priv_lock, flags);
	}

	/* Wait for usage to go to 1 (no other users) before freeing
	 * rcv buffers
	 */
	if (atomic_read(&devdata->usage) > 1) {
		while (1) {
			set_current_state(TASK_INTERRUPTIBLE);
			spin_unlock_irqrestore(&devdata->priv_lock, flags);
			schedule_timeout(msecs_to_jiffies(10));
			spin_lock_irqsave(&devdata->priv_lock, flags);
			if (atomic_read(&devdata->usage))
				break;
		}
	}
	/* we've set enabled to 0, so we can give up the lock. */
	spin_unlock_irqrestore(&devdata->priv_lock, flags);

	/* stop the transmit queue so nothing more can be transmitted */
	netif_stop_queue(netdev);

	napi_disable(&devdata->napi);

	skb_queue_purge(&devdata->xmitbufhead);

	/* Free rcv buffers - other end has automatically unposed them on
	 * disable
	 */
	for (i = 0; i < devdata->num_rcv_bufs; i++) {
		if (devdata->rcvbuf[i]) {
			kfree_skb(devdata->rcvbuf[i]);
			devdata->rcvbuf[i] = NULL;
		}
	}

	return 0;
}

/* init_rcv_bufs - initialize receive buffs and send them to the IO Partition
 * @netdev:  struct netdevice.
 * @devdata: visornic_devdata.
 *
 * Allocate rcv buffers and post them to the IO Partition.
 *
 * Return: 0 on success, negative integer on failure.
 */
static int init_rcv_bufs(struct net_device *netdev,
			 struct visornic_devdata *devdata)
{
	int i, j, count, err;

	/* allocate fixed number of receive buffers to post to uisnic
	 * post receive buffers after we've allocated a required amount
	 */
	for (i = 0; i < devdata->num_rcv_bufs; i++) {
		devdata->rcvbuf[i] = alloc_rcv_buf(netdev);
		/* if we failed to allocate one let us stop */
		if (!devdata->rcvbuf[i])
			break;
	}
	/* couldn't even allocate one -- bail out */
	if (i == 0)
		return -ENOMEM;
	count = i;

	/* Ensure we can alloc 2/3rd of the requested number of buffers.
	 * 2/3 is an arbitrary choice; used also in ndis init.c
	 */
	if (count < ((2 * devdata->num_rcv_bufs) / 3)) {
		/* free receive buffers we did alloc and then bail out */
		for (i = 0; i < count; i++) {
			kfree_skb(devdata->rcvbuf[i]);
			devdata->rcvbuf[i] = NULL;
		}
		return -ENOMEM;
	}

	/* post receive buffers to receive incoming input - without holding
	 * lock - we've not enabled nor started the queue so there shouldn't
	 * be any rcv or xmit activity
	 */
	for (i = 0; i < count; i++) {
		err = post_skb(devdata->cmdrsp_rcv, devdata,
			       devdata->rcvbuf[i]);
		if (!err)
			continue;

		/* Error handling -
		 * If we posted at least one skb, we should return success,
		 * but need to free the resources that we have not successfully
		 * posted.
		 */
		for (j = i; j < count; j++) {
			kfree_skb(devdata->rcvbuf[j]);
			devdata->rcvbuf[j] = NULL;
		}
		if (i == 0)
			return err;
		break;
	}

	return 0;
}

/* visornic_enable_with_timeout	- send enable to IO Partition
 * @netdev:  struct net_device.
 * @timeout: Time to wait for the ACK from the enable.
 *
 * Sends enable to IOVM and inits, and posts receive buffers to IOVM. Timeout is
 * defined in msecs (timeout of 0 specifies infinite wait).
 *
 * Return: 0 on success, negative integer on failure.
 */
static int visornic_enable_with_timeout(struct net_device *netdev,
					const int timeout)
{
	int err = 0;
	struct visornic_devdata *devdata = netdev_priv(netdev);
	unsigned long flags;
	int wait = 0;

	napi_enable(&devdata->napi);

	/* NOTE: the other end automatically unposts the rcv buffers when it
	 * gets a disable.
	 */
	err = init_rcv_bufs(netdev, devdata);
	if (err < 0) {
		dev_err(&netdev->dev,
			"%s failed to init rcv bufs\n", __func__);
		return err;
	}

	spin_lock_irqsave(&devdata->priv_lock, flags);
	devdata->enabled = 1;
	devdata->enab_dis_acked = 0;

	/* now we're ready, let's send an ENB to uisnic but until we get
	 * an ACK back from uisnic, we'll drop the packets
	 */
	devdata->n_rcv_packets_not_accepted = 0;
	spin_unlock_irqrestore(&devdata->priv_lock, flags);

	/* send enable and wait for ack -- don't hold lock when sending enable
	 * because if the queue is full, insert might sleep. If an error
	 * occurs error out.
	 */
	err = send_enbdis(netdev, 1, devdata);
	if (err)
		return err;

	spin_lock_irqsave(&devdata->priv_lock, flags);
	while ((timeout == VISORNIC_INFINITE_RSP_WAIT) ||
	       (wait < timeout)) {
		if (devdata->enab_dis_acked)
			break;
		if (devdata->server_down || devdata->server_change_state) {
			dev_dbg(&netdev->dev, "%s server went away\n",
				__func__);
			break;
		}
		set_current_state(TASK_INTERRUPTIBLE);
		spin_unlock_irqrestore(&devdata->priv_lock, flags);
		wait += schedule_timeout(msecs_to_jiffies(10));
		spin_lock_irqsave(&devdata->priv_lock, flags);
	}

	spin_unlock_irqrestore(&devdata->priv_lock, flags);

	if (!devdata->enab_dis_acked) {
		dev_err(&netdev->dev, "%s missing ACK\n", __func__);
		return -EIO;
	}

	netif_start_queue(netdev);
	return 0;
}

/* visornic_timeout_reset - handle xmit timeout resets
 * @work: Work item that scheduled the work.
 *
 * Transmit timeouts are typically handled by resetting the device for our
 * virtual NIC; we will send a disable and enable to the IOVM. If it doesn't
 * respond, we will trigger a serverdown.
 */
static void visornic_timeout_reset(struct work_struct *work)
{
	struct visornic_devdata *devdata;
	struct net_device *netdev;
	int response = 0;

	devdata = container_of(work, struct visornic_devdata, timeout_reset);
	netdev = devdata->netdev;

	rtnl_lock();
	if (!netif_running(netdev)) {
		rtnl_unlock();
		return;
	}

	response = visornic_disable_with_timeout(netdev,
						 VISORNIC_INFINITE_RSP_WAIT);
	if (response)
		goto call_serverdown;

	response = visornic_enable_with_timeout(netdev,
						VISORNIC_INFINITE_RSP_WAIT);
	if (response)
		goto call_serverdown;

	rtnl_unlock();

	return;

call_serverdown:
	visornic_serverdown(devdata, NULL);
	rtnl_unlock();
}

/* visornic_open - enable the visornic device and mark the queue started
 * @netdev: netdevice to start.
 *
 * Enable the device and start the transmit queue.
 *
 * Return: 0 on success.
 */
static int visornic_open(struct net_device *netdev)
{
	visornic_enable_with_timeout(netdev, VISORNIC_INFINITE_RSP_WAIT);
	return 0;
}

/* visornic_close - disables the visornic device and stops the queues
 * @netdev: netdevice to stop.
 *
 * Disable the device and stop the transmit queue.
 *
 * Return 0 on success.
 */
static int visornic_close(struct net_device *netdev)
{
	visornic_disable_with_timeout(netdev, VISORNIC_INFINITE_RSP_WAIT);
	return 0;
}

/* devdata_xmits_outstanding - compute outstanding xmits
 * @devdata: visornic_devdata for device
 *
 * Return: Long integer representing the number of outstanding xmits.
 */
static unsigned long devdata_xmits_outstanding(struct visornic_devdata *devdata)
{
	if (devdata->chstat.sent_xmit >= devdata->chstat.got_xmit_done)
		return devdata->chstat.sent_xmit -
			devdata->chstat.got_xmit_done;
	return (ULONG_MAX - devdata->chstat.got_xmit_done
		+ devdata->chstat.sent_xmit + 1);
}

/* vnic_hit_high_watermark
 * @devdata:	    Indicates visornic device we are checking.
 * @high_watermark: Max num of unacked xmits we will tolerate before we will
 *		    start throttling.
 *
 * Return: True iff the number of unacked xmits sent to the IO Partition is >=
 *	   high_watermark. False otherwise.
 */
static bool vnic_hit_high_watermark(struct visornic_devdata *devdata,
				    ulong high_watermark)
{
	return (devdata_xmits_outstanding(devdata) >= high_watermark);
}

/* vnic_hit_low_watermark
 * @devdata:	   Indicates visornic device we are checking.
 * @low_watermark: We will wait until the num of unacked xmits drops to this
 *		   value or lower before we start transmitting again.
 *
 * Return: True iff the number of unacked xmits sent to the IO Partition is <=
 *	   low_watermark.
 */
static bool vnic_hit_low_watermark(struct visornic_devdata *devdata,
				   ulong low_watermark)
{
	return (devdata_xmits_outstanding(devdata) <= low_watermark);
}

/* visornic_xmit - send a packet to the IO Partition
 * @skb:    Packet to be sent.
 * @netdev: Net device the packet is being sent from.
 *
 * Convert the skb to a cmdrsp so the IO Partition can understand it, and send
 * the XMIT command to the IO Partition for processing. This function is
 * protected from concurrent calls by a spinlock xmit_lock in the net_device
 * struct. As soon as the function returns, it can be called again.
 *
 * Return: NETDEV_TX_OK.
 */
static int visornic_xmit(struct sk_buff *skb, struct net_device *netdev)
{
	struct visornic_devdata *devdata;
	int len, firstfraglen, padlen;
	struct uiscmdrsp *cmdrsp = NULL;
	unsigned long flags;
	int err;

	devdata = netdev_priv(netdev);
	spin_lock_irqsave(&devdata->priv_lock, flags);

	if (netif_queue_stopped(netdev) || devdata->server_down ||
	    devdata->server_change_state) {
		spin_unlock_irqrestore(&devdata->priv_lock, flags);
		devdata->busy_cnt++;
		dev_dbg(&netdev->dev,
			"%s busy - queue stopped\n", __func__);
		kfree_skb(skb);
		return NETDEV_TX_OK;
	}

	/* sk_buff struct is used to host network data throughout all the
	 * linux network subsystems
	 */
	len = skb->len;

	/* skb->len is the FULL length of data (including fragmentary portion)
	 * skb->data_len is the length of the fragment portion in frags
	 * skb->len - skb->data_len is size of the 1st fragment in skb->data
	 * calculate the length of the first fragment that skb->data is
	 * pointing to
	 */
	firstfraglen = skb->len - skb->data_len;
	if (firstfraglen < ETH_HLEN) {
		spin_unlock_irqrestore(&devdata->priv_lock, flags);
		devdata->busy_cnt++;
		dev_err(&netdev->dev,
			"%s busy - first frag too small (%d)\n",
			__func__, firstfraglen);
		kfree_skb(skb);
		return NETDEV_TX_OK;
	}

	if ((len < ETH_MIN_PACKET_SIZE) &&
	    ((skb_end_pointer(skb) - skb->data) >= ETH_MIN_PACKET_SIZE)) {
		/* pad the packet out to minimum size */
		padlen = ETH_MIN_PACKET_SIZE - len;
		memset(&skb->data[len], 0, padlen);
		skb->tail += padlen;
		skb->len += padlen;
		len += padlen;
		firstfraglen += padlen;
	}

	cmdrsp = devdata->xmit_cmdrsp;
	/* clear cmdrsp */
	memset(cmdrsp, 0, SIZEOF_CMDRSP);
	cmdrsp->net.type = NET_XMIT;
	cmdrsp->cmdtype = CMD_NET_TYPE;

	/* save the pointer to skb -- we'll need it for completion */
	cmdrsp->net.buf = skb;

	if (vnic_hit_high_watermark(devdata,
				    devdata->max_outstanding_net_xmits)) {
		/* extra NET_XMITs queued over to IOVM - need to wait */
		devdata->chstat.reject_count++;
		if (!devdata->queuefullmsg_logged &&
		    ((devdata->chstat.reject_count & 0x3ff) == 1))
			devdata->queuefullmsg_logged = 1;
		netif_stop_queue(netdev);
		spin_unlock_irqrestore(&devdata->priv_lock, flags);
		devdata->busy_cnt++;
		dev_dbg(&netdev->dev,
			"%s busy - waiting for iovm to catch up\n",
			__func__);
		kfree_skb(skb);
		return NETDEV_TX_OK;
	}
	if (devdata->queuefullmsg_logged)
		devdata->queuefullmsg_logged = 0;

	if (skb->ip_summed == CHECKSUM_UNNECESSARY) {
		cmdrsp->net.xmt.lincsum.valid = 1;
		cmdrsp->net.xmt.lincsum.protocol = skb->protocol;
		if (skb_transport_header(skb) > skb->data) {
			cmdrsp->net.xmt.lincsum.hrawoff =
				skb_transport_header(skb) - skb->data;
			cmdrsp->net.xmt.lincsum.hrawoff = 1;
		}
		if (skb_network_header(skb) > skb->data) {
			cmdrsp->net.xmt.lincsum.nhrawoff =
				skb_network_header(skb) - skb->data;
			cmdrsp->net.xmt.lincsum.nhrawoffv = 1;
		}
		cmdrsp->net.xmt.lincsum.csum = skb->csum;
	} else {
		cmdrsp->net.xmt.lincsum.valid = 0;
	}

	/* save off the length of the entire data packet */
	cmdrsp->net.xmt.len = len;

	/* copy ethernet header from first frag into ocmdrsp
	 * - everything else will be pass in frags & DMA'ed
	 */
	memcpy(cmdrsp->net.xmt.ethhdr, skb->data, ETH_HLEN);

	/* copy frags info - from skb->data we need to only provide access
	 * beyond eth header
	 */
	cmdrsp->net.xmt.num_frags =
		visor_copy_fragsinfo_from_skb(skb, firstfraglen,
					      MAX_PHYS_INFO,
					      cmdrsp->net.xmt.frags);
	if (cmdrsp->net.xmt.num_frags < 0) {
		spin_unlock_irqrestore(&devdata->priv_lock, flags);
		devdata->busy_cnt++;
		dev_err(&netdev->dev,
			"%s busy - copy frags failed\n", __func__);
		kfree_skb(skb);
		return NETDEV_TX_OK;
	}

	err = visorchannel_signalinsert(devdata->dev->visorchannel,
					IOCHAN_TO_IOPART, cmdrsp);
	if (err) {
		netif_stop_queue(netdev);
		spin_unlock_irqrestore(&devdata->priv_lock, flags);
		devdata->busy_cnt++;
		dev_dbg(&netdev->dev,
			"%s busy - signalinsert failed\n", __func__);
		kfree_skb(skb);
		return NETDEV_TX_OK;
	}

	/* Track the skbs that have been sent to the IOVM for XMIT */
	skb_queue_head(&devdata->xmitbufhead, skb);

	/* update xmt stats */
	devdata->net_stats.tx_packets++;
	devdata->net_stats.tx_bytes += skb->len;
	devdata->chstat.sent_xmit++;

	/* check if we have hit the high watermark for netif_stop_queue() */
	if (vnic_hit_high_watermark(devdata,
				    devdata->upper_threshold_net_xmits)) {
		/* extra NET_XMITs queued over to IOVM - need to wait */
		/* stop queue - call netif_wake_queue() after lower threshold */
		netif_stop_queue(netdev);
		dev_dbg(&netdev->dev,
			"%s busy - invoking iovm flow control\n",
			__func__);
		devdata->flow_control_upper_hits++;
	}
	spin_unlock_irqrestore(&devdata->priv_lock, flags);

	/* skb will be freed when we get back NET_XMIT_DONE */
	return NETDEV_TX_OK;
}

/* visornic_get_stats - returns net_stats of the visornic device
 * @netdev: netdevice.
 *
 * Return: Pointer to the net_device_stats struct for the device.
 */
static struct net_device_stats *visornic_get_stats(struct net_device *netdev)
{
	struct visornic_devdata *devdata = netdev_priv(netdev);

	return &devdata->net_stats;
}

/* visornic_change_mtu - changes mtu of device
 * @netdev: netdevice.
 * @new_mtu: Value of new mtu.
 *
 * The device's MTU cannot be changed by system; it must be changed via a
 * CONTROLVM message. All vnics and pnics in a switch have to have the same MTU
 * for everything to work. Currently not supported.
 *
 * Return: -EINVAL.
 */
static int visornic_change_mtu(struct net_device *netdev, int new_mtu)
{
	return -EINVAL;
}

/* visornic_set_multi - set visornic device flags
 * @netdev: netdevice.
 *
 * The only flag we currently support is IFF_PROMISC.
 */
static void visornic_set_multi(struct net_device *netdev)
{
	struct uiscmdrsp *cmdrsp;
	struct visornic_devdata *devdata = netdev_priv(netdev);
	int err = 0;

	if (devdata->old_flags == netdev->flags)
		return;

	if ((netdev->flags & IFF_PROMISC) ==
	    (devdata->old_flags & IFF_PROMISC))
		goto out_save_flags;

	cmdrsp = kmalloc(SIZEOF_CMDRSP, GFP_ATOMIC);
	if (!cmdrsp)
		return;
	cmdrsp->cmdtype = CMD_NET_TYPE;
	cmdrsp->net.type = NET_RCV_PROMISC;
	cmdrsp->net.enbdis.context = netdev;
	cmdrsp->net.enbdis.enable =
		netdev->flags & IFF_PROMISC;
	err = visorchannel_signalinsert(devdata->dev->visorchannel,
					IOCHAN_TO_IOPART,
					cmdrsp);
	kfree(cmdrsp);
	if (err)
		return;

out_save_flags:
	devdata->old_flags = netdev->flags;
}

/* visornic_xmit_timeout - request to timeout the xmit
 * @netdev: netdevice.
 *
 * Queue the work and return. Make sure we have not already been informed that
 * the IO Partition is gone; if so, we will have already timed-out the xmits.
 */
static void visornic_xmit_timeout(struct net_device *netdev)
{
	struct visornic_devdata *devdata = netdev_priv(netdev);
	unsigned long flags;

	spin_lock_irqsave(&devdata->priv_lock, flags);
	if (devdata->going_away) {
		spin_unlock_irqrestore(&devdata->priv_lock, flags);
		dev_dbg(&devdata->dev->device,
			"%s aborting because device removal pending\n",
			__func__);
		return;
	}

	/* Ensure that a ServerDown message hasn't been received */
	if (!devdata->enabled ||
	    (devdata->server_down && !devdata->server_change_state)) {
		dev_dbg(&netdev->dev, "%s no processing\n",
			__func__);
		spin_unlock_irqrestore(&devdata->priv_lock, flags);
		return;
	}
	schedule_work(&devdata->timeout_reset);
	spin_unlock_irqrestore(&devdata->priv_lock, flags);
}

/* repost_return - repost rcv bufs that have come back
 * @cmdrsp: IO channel command struct to post.
 * @devdata: Visornic devdata for the device.
 * @skb: Socket buffer.
 * @netdev: netdevice.
 *
 * Repost rcv buffers that have been returned to us when we are finished
 * with them.
 *
 * Return: 0 for success, negative integer on error.
 */
static int repost_return(struct uiscmdrsp *cmdrsp,
			 struct visornic_devdata *devdata,
			 struct sk_buff *skb, struct net_device *netdev)
{
	struct net_pkt_rcv copy;
	int i = 0, cc, numreposted;
	int found_skb = 0;
	int status = 0;

	copy = cmdrsp->net.rcv;
	switch (copy.numrcvbufs) {
	case 0:
		devdata->n_rcv0++;
		break;
	case 1:
		devdata->n_rcv1++;
		break;
	case 2:
		devdata->n_rcv2++;
		break;
	default:
		devdata->n_rcvx++;
		break;
	}
	for (cc = 0, numreposted = 0; cc < copy.numrcvbufs; cc++) {
		for (i = 0; i < devdata->num_rcv_bufs; i++) {
			if (devdata->rcvbuf[i] != copy.rcvbuf[cc])
				continue;

			if ((skb) && devdata->rcvbuf[i] == skb) {
				devdata->found_repost_rcvbuf_cnt++;
				found_skb = 1;
				devdata->repost_found_skb_cnt++;
			}
			devdata->rcvbuf[i] = alloc_rcv_buf(netdev);
			if (!devdata->rcvbuf[i]) {
				devdata->num_rcv_bufs_could_not_alloc++;
				devdata->alloc_failed_in_repost_rtn_cnt++;
				status = -ENOMEM;
				break;
			}
			status = post_skb(cmdrsp, devdata, devdata->rcvbuf[i]);
			if (status) {
				kfree_skb(devdata->rcvbuf[i]);
				devdata->rcvbuf[i] = NULL;
				break;
			}
			numreposted++;
			break;
		}
	}
	if (numreposted != copy.numrcvbufs) {
		devdata->n_repost_deficit++;
		status = -EINVAL;
	}
	if (skb) {
		if (found_skb) {
			kfree_skb(skb);
		} else {
			status = -EINVAL;
			devdata->bad_rcv_buf++;
		}
	}
	return status;
}

/* visornic_rx - handle receive packets coming back from IO Partition
 * @cmdrsp: Receive packet returned from IO Partition.
 *
 * Got a receive packet back from the IO Partition; handle it and send it up
 * the stack.

 * Return: 1 iff an skb was received, otherwise 0.
 */
static int visornic_rx(struct uiscmdrsp *cmdrsp)
{
	struct visornic_devdata *devdata;
	struct sk_buff *skb, *prev, *curr;
	struct net_device *netdev;
	int cc, currsize, off;
	struct ethhdr *eth;
	unsigned long flags;

	/* post new rcv buf to the other end using the cmdrsp we have at hand
	 * post it without holding lock - but we'll use the signal lock to
	 * synchronize the queue insert the cmdrsp that contains the net.rcv
	 * is the one we are using to repost, so copy the info we need from it.
	 */
	skb = cmdrsp->net.buf;
	netdev = skb->dev;

	devdata = netdev_priv(netdev);

	spin_lock_irqsave(&devdata->priv_lock, flags);
	atomic_dec(&devdata->num_rcvbuf_in_iovm);

	/* set length to how much was ACTUALLY received -
	 * NOTE: rcv_done_len includes actual length of data rcvd
	 * including ethhdr
	 */
	skb->len = cmdrsp->net.rcv.rcv_done_len;

	/* update rcv stats - call it with priv_lock held */
	devdata->net_stats.rx_packets++;
	devdata->net_stats.rx_bytes += skb->len;

	/* test enabled while holding lock */
	if (!(devdata->enabled && devdata->enab_dis_acked)) {
		/* don't process it unless we're in enable mode and until
		 * we've gotten an ACK saying the other end got our RCV enable
		 */
		spin_unlock_irqrestore(&devdata->priv_lock, flags);
		repost_return(cmdrsp, devdata, skb, netdev);
		return 0;
	}

	spin_unlock_irqrestore(&devdata->priv_lock, flags);

	/* when skb was allocated, skb->dev, skb->data, skb->len and
	 * skb->data_len were setup. AND, data has already put into the
	 * skb (both first frag and in frags pages)
	 * NOTE: firstfragslen is the amount of data in skb->data and that
	 * which is not in nr_frags or frag_list. This is now simply
	 * RCVPOST_BUF_SIZE. bump tail to show how much data is in
	 * firstfrag & set data_len to show rest see if we have to chain
	 * frag_list.
	 */
	/* do PRECAUTIONARY check */
	if (skb->len > RCVPOST_BUF_SIZE) {
		if (cmdrsp->net.rcv.numrcvbufs < 2) {
			if (repost_return(cmdrsp, devdata, skb, netdev) < 0)
				dev_err(&devdata->netdev->dev,
					"repost_return failed");
			return 0;
		}
		/* length rcvd is greater than firstfrag in this skb rcv buf  */
		/* amount in skb->data */
		skb->tail += RCVPOST_BUF_SIZE;
		/* amount that will be in frag_list */
		skb->data_len = skb->len - RCVPOST_BUF_SIZE;
	} else {
		/* data fits in this skb - no chaining - do
		 * PRECAUTIONARY check
		 */
		/* should be 1 */
		if (cmdrsp->net.rcv.numrcvbufs != 1) {
			if (repost_return(cmdrsp, devdata, skb, netdev) < 0)
				dev_err(&devdata->netdev->dev,
					"repost_return failed");
			return 0;
		}
		skb->tail += skb->len;
		/* nothing rcvd in frag_list */
		skb->data_len = 0;
	}
	off = skb_tail_pointer(skb) - skb->data;

	/* amount we bumped tail by in the head skb
	 * it is used to calculate the size of each chained skb below
	 * it is also used to index into bufline to continue the copy
	 * (for chansocktwopc)
	 * if necessary chain the rcv skbs together.
	 * NOTE: index 0 has the same as cmdrsp->net.rcv.skb; we need to
	 * chain the rest to that one.
	 * - do PRECAUTIONARY check
	 */
	if (cmdrsp->net.rcv.rcvbuf[0] != skb) {
		if (repost_return(cmdrsp, devdata, skb, netdev) < 0)
			dev_err(&devdata->netdev->dev, "repost_return failed");
		return 0;
	}

	if (cmdrsp->net.rcv.numrcvbufs > 1) {
		/* chain the various rcv buffers into the skb's frag_list. */
		/* Note: off was initialized above  */
		for (cc = 1, prev = NULL;
		     cc < cmdrsp->net.rcv.numrcvbufs; cc++) {
			curr = (struct sk_buff *)cmdrsp->net.rcv.rcvbuf[cc];
			curr->next = NULL;
			/* start of list- set head */
			if (!prev)
				skb_shinfo(skb)->frag_list = curr;
			else
				prev->next = curr;
			prev = curr;

			/* should we set skb->len and skb->data_len for each
			 * buffer being chained??? can't hurt!
			 */
			currsize = min(skb->len - off,
				       (unsigned int)RCVPOST_BUF_SIZE);
			curr->len = currsize;
			curr->tail += currsize;
			curr->data_len = 0;
			off += currsize;
		}
		/* assert skb->len == off */
		if (skb->len != off) {
			netdev_err(devdata->netdev,
				   "something wrong; skb->len:%d != off:%d\n",
				   skb->len, off);
		}
	}

	/* set up packet's protocol type using ethernet header - this
	 * sets up skb->pkt_type & it also PULLS out the eth header
	 */
	skb->protocol = eth_type_trans(skb, netdev);
	eth = eth_hdr(skb);
	skb->csum = 0;
	skb->ip_summed = CHECKSUM_NONE;

	do {
		/* accept all packets */
		if (netdev->flags & IFF_PROMISC)
			break;
		if (skb->pkt_type == PACKET_BROADCAST) {
			/* accept all broadcast packets */
			if (netdev->flags & IFF_BROADCAST)
				break;
		} else if (skb->pkt_type == PACKET_MULTICAST) {
			if ((netdev->flags & IFF_MULTICAST) &&
			    (netdev_mc_count(netdev))) {
				struct netdev_hw_addr *ha;
				int found_mc = 0;

				/* only accept multicast packets that we can
				 * find in our multicast address list
				 */
				netdev_for_each_mc_addr(ha, netdev) {
					if (ether_addr_equal(eth->h_dest,
							     ha->addr)) {
						found_mc = 1;
						break;
					}
				}
				/* accept pkt, dest matches a multicast addr */
				if (found_mc)
					break;
			}
		/* accept packet, h_dest must match vnic  mac address */
		} else if (skb->pkt_type == PACKET_HOST) {
			break;
		} else if (skb->pkt_type == PACKET_OTHERHOST) {
			/* something is not right */
			dev_err(&devdata->netdev->dev,
				"**** FAILED to deliver rcv packet to OS; name:%s Dest:%pM VNIC:%pM\n",
				netdev->name, eth->h_dest, netdev->dev_addr);
		}
		/* drop packet - don't forward it up to OS */
		devdata->n_rcv_packets_not_accepted++;
		repost_return(cmdrsp, devdata, skb, netdev);
		return 0;
	} while (0);

	netif_receive_skb(skb);
	/* netif_rx returns various values, but "in practice most drivers
	 * ignore the return value
	 */

	skb = NULL;
	/* whether the packet got dropped or handled, the skb is freed by
	 * kernel code, so we shouldn't free it. but we should repost a
	 * new rcv buffer.
	 */
	repost_return(cmdrsp, devdata, skb, netdev);
	return 1;
}

/* devdata_initialize - initialize devdata structure
 * @devdata: visornic_devdata structure to initialize.
 * @dev:     visorbus_device it belongs to.
 *
 * Setup initial values for the visornic, based on channel and default values.
 *
 * Return: A pointer to the devdata structure.
 */
static struct visornic_devdata *devdata_initialize(
					struct visornic_devdata *devdata,
					struct visor_device *dev)
{
	devdata->dev = dev;
	devdata->incarnation_id = get_jiffies_64();
	return devdata;
}

/* devdata_release - free up references in devdata
 * @devdata: Struct to clean up.
 */
static void devdata_release(struct visornic_devdata *devdata)
{
	kfree(devdata->rcvbuf);
	kfree(devdata->cmdrsp_rcv);
	kfree(devdata->xmit_cmdrsp);
}

static const struct net_device_ops visornic_dev_ops = {
	.ndo_open = visornic_open,
	.ndo_stop = visornic_close,
	.ndo_start_xmit = visornic_xmit,
	.ndo_get_stats = visornic_get_stats,
	.ndo_change_mtu = visornic_change_mtu,
	.ndo_tx_timeout = visornic_xmit_timeout,
	.ndo_set_rx_mode = visornic_set_multi,
};

/* DebugFS code */
static ssize_t info_debugfs_read(struct file *file, char __user *buf,
				 size_t len, loff_t *offset)
{
	ssize_t bytes_read = 0;
	int str_pos = 0;
	struct visornic_devdata *devdata;
	struct net_device *dev;
	char *vbuf;

	if (len > MAX_BUF)
		len = MAX_BUF;
	vbuf = kzalloc(len, GFP_KERNEL);
	if (!vbuf)
		return -ENOMEM;

	/* for each vnic channel dump out channel specific data */
	rcu_read_lock();
	for_each_netdev_rcu(current->nsproxy->net_ns, dev) {
		/* Only consider netdevs that are visornic, and are open */
		if ((dev->netdev_ops != &visornic_dev_ops) ||
		    (!netif_queue_stopped(dev)))
			continue;

		devdata = netdev_priv(dev);
		str_pos += scnprintf(vbuf + str_pos, len - str_pos,
				     "netdev = %s (0x%p), MAC Addr %pM\n",
				     dev->name,
				     dev,
				     dev->dev_addr);
		str_pos += scnprintf(vbuf + str_pos, len - str_pos,
				     "VisorNic Dev Info = 0x%p\n", devdata);
		str_pos += scnprintf(vbuf + str_pos, len - str_pos,
				     " num_rcv_bufs = %d\n",
				     devdata->num_rcv_bufs);
		str_pos += scnprintf(vbuf + str_pos, len - str_pos,
				     " max_outstanding_next_xmits = %lu\n",
				    devdata->max_outstanding_net_xmits);
		str_pos += scnprintf(vbuf + str_pos, len - str_pos,
				     " upper_threshold_net_xmits = %lu\n",
				     devdata->upper_threshold_net_xmits);
		str_pos += scnprintf(vbuf + str_pos, len - str_pos,
				     " lower_threshold_net_xmits = %lu\n",
				     devdata->lower_threshold_net_xmits);
		str_pos += scnprintf(vbuf + str_pos, len - str_pos,
				     " queuefullmsg_logged = %d\n",
				     devdata->queuefullmsg_logged);
		str_pos += scnprintf(vbuf + str_pos, len - str_pos,
				     " chstat.got_rcv = %lu\n",
				     devdata->chstat.got_rcv);
		str_pos += scnprintf(vbuf + str_pos, len - str_pos,
				     " chstat.got_enbdisack = %lu\n",
				     devdata->chstat.got_enbdisack);
		str_pos += scnprintf(vbuf + str_pos, len - str_pos,
				     " chstat.got_xmit_done = %lu\n",
				     devdata->chstat.got_xmit_done);
		str_pos += scnprintf(vbuf + str_pos, len - str_pos,
				     " chstat.xmit_fail = %lu\n",
				     devdata->chstat.xmit_fail);
		str_pos += scnprintf(vbuf + str_pos, len - str_pos,
				     " chstat.sent_enbdis = %lu\n",
				     devdata->chstat.sent_enbdis);
		str_pos += scnprintf(vbuf + str_pos, len - str_pos,
				     " chstat.sent_promisc = %lu\n",
				     devdata->chstat.sent_promisc);
		str_pos += scnprintf(vbuf + str_pos, len - str_pos,
				     " chstat.sent_post = %lu\n",
				     devdata->chstat.sent_post);
		str_pos += scnprintf(vbuf + str_pos, len - str_pos,
				     " chstat.sent_post_failed = %lu\n",
				     devdata->chstat.sent_post_failed);
		str_pos += scnprintf(vbuf + str_pos, len - str_pos,
				     " chstat.sent_xmit = %lu\n",
				     devdata->chstat.sent_xmit);
		str_pos += scnprintf(vbuf + str_pos, len - str_pos,
				     " chstat.reject_count = %lu\n",
				     devdata->chstat.reject_count);
		str_pos += scnprintf(vbuf + str_pos, len - str_pos,
				     " chstat.extra_rcvbufs_sent = %lu\n",
				     devdata->chstat.extra_rcvbufs_sent);
		str_pos += scnprintf(vbuf + str_pos, len - str_pos,
				     " n_rcv0 = %lu\n", devdata->n_rcv0);
		str_pos += scnprintf(vbuf + str_pos, len - str_pos,
				     " n_rcv1 = %lu\n", devdata->n_rcv1);
		str_pos += scnprintf(vbuf + str_pos, len - str_pos,
				     " n_rcv2 = %lu\n", devdata->n_rcv2);
		str_pos += scnprintf(vbuf + str_pos, len - str_pos,
				     " n_rcvx = %lu\n", devdata->n_rcvx);
		str_pos += scnprintf(vbuf + str_pos, len - str_pos,
				     " num_rcvbuf_in_iovm = %d\n",
				     atomic_read(&devdata->num_rcvbuf_in_iovm));
		str_pos += scnprintf(vbuf + str_pos, len - str_pos,
				     " alloc_failed_in_if_needed_cnt = %lu\n",
				     devdata->alloc_failed_in_if_needed_cnt);
		str_pos += scnprintf(vbuf + str_pos, len - str_pos,
				     " alloc_failed_in_repost_rtn_cnt = %lu\n",
				     devdata->alloc_failed_in_repost_rtn_cnt);
		/* str_pos += scnprintf(vbuf + str_pos, len - str_pos,
		 *		     " inner_loop_limit_reached_cnt = %lu\n",
		 *		     devdata->inner_loop_limit_reached_cnt);
		 */
		str_pos += scnprintf(vbuf + str_pos, len - str_pos,
				     " found_repost_rcvbuf_cnt = %lu\n",
				     devdata->found_repost_rcvbuf_cnt);
		str_pos += scnprintf(vbuf + str_pos, len - str_pos,
				     " repost_found_skb_cnt = %lu\n",
				     devdata->repost_found_skb_cnt);
		str_pos += scnprintf(vbuf + str_pos, len - str_pos,
				     " n_repost_deficit = %lu\n",
				     devdata->n_repost_deficit);
		str_pos += scnprintf(vbuf + str_pos, len - str_pos,
				     " bad_rcv_buf = %lu\n",
				     devdata->bad_rcv_buf);
		str_pos += scnprintf(vbuf + str_pos, len - str_pos,
				     " n_rcv_packets_not_accepted = %lu\n",
				     devdata->n_rcv_packets_not_accepted);
		str_pos += scnprintf(vbuf + str_pos, len - str_pos,
				     " interrupts_rcvd = %llu\n",
				     devdata->interrupts_rcvd);
		str_pos += scnprintf(vbuf + str_pos, len - str_pos,
				     " interrupts_notme = %llu\n",
				     devdata->interrupts_notme);
		str_pos += scnprintf(vbuf + str_pos, len - str_pos,
				     " interrupts_disabled = %llu\n",
				     devdata->interrupts_disabled);
		str_pos += scnprintf(vbuf + str_pos, len - str_pos,
				     " busy_cnt = %llu\n",
				     devdata->busy_cnt);
		str_pos += scnprintf(vbuf + str_pos, len - str_pos,
				     " flow_control_upper_hits = %llu\n",
				     devdata->flow_control_upper_hits);
		str_pos += scnprintf(vbuf + str_pos, len - str_pos,
				     " flow_control_lower_hits = %llu\n",
				     devdata->flow_control_lower_hits);
		str_pos += scnprintf(vbuf + str_pos, len - str_pos,
				     " netif_queue = %s\n",
				     netif_queue_stopped(devdata->netdev) ?
				     "stopped" : "running");
		str_pos += scnprintf(vbuf + str_pos, len - str_pos,
				     " xmits_outstanding = %lu\n",
				     devdata_xmits_outstanding(devdata));
	}
	rcu_read_unlock();
	bytes_read = simple_read_from_buffer(buf, len, offset, vbuf, str_pos);
	kfree(vbuf);
	return bytes_read;
}

static struct dentry *visornic_debugfs_dir;
static const struct file_operations debugfs_info_fops = {
	.read = info_debugfs_read,
};

/* send_rcv_posts_if_needed - send receive buffers to the IO Partition.
 * @devdata: Visornic device.
 */
static void send_rcv_posts_if_needed(struct visornic_devdata *devdata)
{
	int i;
	struct net_device *netdev;
	struct uiscmdrsp *cmdrsp = devdata->cmdrsp_rcv;
	int cur_num_rcv_bufs_to_alloc, rcv_bufs_allocated;
	int err;

	/* don't do this until vnic is marked ready */
	if (!(devdata->enabled && devdata->enab_dis_acked))
		return;

	netdev = devdata->netdev;
	rcv_bufs_allocated = 0;
	/* this code is trying to prevent getting stuck here forever,
	 * but still retry it if you cant allocate them all this time.
	 */
	cur_num_rcv_bufs_to_alloc = devdata->num_rcv_bufs_could_not_alloc;
	while (cur_num_rcv_bufs_to_alloc > 0) {
		cur_num_rcv_bufs_to_alloc--;
		for (i = 0; i < devdata->num_rcv_bufs; i++) {
			if (devdata->rcvbuf[i])
				continue;
			devdata->rcvbuf[i] = alloc_rcv_buf(netdev);
			if (!devdata->rcvbuf[i]) {
				devdata->alloc_failed_in_if_needed_cnt++;
				break;
			}
			rcv_bufs_allocated++;
			err = post_skb(cmdrsp, devdata, devdata->rcvbuf[i]);
			if (err) {
				kfree_skb(devdata->rcvbuf[i]);
				devdata->rcvbuf[i] = NULL;
				break;
			}
			devdata->chstat.extra_rcvbufs_sent++;
		}
	}
	devdata->num_rcv_bufs_could_not_alloc -= rcv_bufs_allocated;
}

/* drain_resp_queue - drains and ignores all messages from the resp queue
 * @cmdrsp:  IO channel command response message.
 * @devdata: Visornic device to drain.
 */
static void drain_resp_queue(struct uiscmdrsp *cmdrsp,
			     struct visornic_devdata *devdata)
{
	while (!visorchannel_signalremove(devdata->dev->visorchannel,
					  IOCHAN_FROM_IOPART,
					  cmdrsp))
		;
}

/* service_resp_queue - drain the response queue
 * @cmdrsp:  IO channel command response message.
 * @devdata: Visornic device to drain.
 * @rx_work_done:
 * @budget:
 *
 * Drain the response queue of any responses from the IO Partition. Process the
 * responses as we get them.
 */
static void service_resp_queue(struct uiscmdrsp *cmdrsp,
			       struct visornic_devdata *devdata,
			       int *rx_work_done, int budget)
{
	unsigned long flags;
	struct net_device *netdev;

	while (*rx_work_done < budget) {
		/* TODO: CLIENT ACQUIRE -- Don't really need this at the
		 * moment
		 */
		/* queue empty */
		if (visorchannel_signalremove(devdata->dev->visorchannel,
					      IOCHAN_FROM_IOPART,
					      cmdrsp))
			break;

		switch (cmdrsp->net.type) {
		case NET_RCV:
			devdata->chstat.got_rcv++;
			/* process incoming packet */
			*rx_work_done += visornic_rx(cmdrsp);
			break;
		case NET_XMIT_DONE:
			spin_lock_irqsave(&devdata->priv_lock, flags);
			devdata->chstat.got_xmit_done++;
			if (cmdrsp->net.xmtdone.xmt_done_result)
				devdata->chstat.xmit_fail++;
			/* only call queue wake if we stopped it */
			netdev = ((struct sk_buff *)cmdrsp->net.buf)->dev;
			/* ASSERT netdev == vnicinfo->netdev; */
			if ((netdev == devdata->netdev) &&
			    netif_queue_stopped(netdev)) {
				/* check if we have crossed the lower watermark
				 * for netif_wake_queue()
				 */
				if (vnic_hit_low_watermark
				    (devdata,
				     devdata->lower_threshold_net_xmits)) {
					/* enough NET_XMITs completed
					 * so can restart netif queue
					 */
					netif_wake_queue(netdev);
					devdata->flow_control_lower_hits++;
				}
			}
			skb_unlink(cmdrsp->net.buf, &devdata->xmitbufhead);
			spin_unlock_irqrestore(&devdata->priv_lock, flags);
			kfree_skb(cmdrsp->net.buf);
			break;
		case NET_RCV_ENBDIS_ACK:
			devdata->chstat.got_enbdisack++;
			netdev = (struct net_device *)
			cmdrsp->net.enbdis.context;
			spin_lock_irqsave(&devdata->priv_lock, flags);
			devdata->enab_dis_acked = 1;
			spin_unlock_irqrestore(&devdata->priv_lock, flags);

			if (devdata->server_down &&
			    devdata->server_change_state) {
				/* Inform Linux that the link is up */
				devdata->server_down = false;
				devdata->server_change_state = false;
				netif_wake_queue(netdev);
				netif_carrier_on(netdev);
			}
			break;
		case NET_CONNECT_STATUS:
			netdev = devdata->netdev;
			if (cmdrsp->net.enbdis.enable == 1) {
				spin_lock_irqsave(&devdata->priv_lock, flags);
				devdata->enabled = cmdrsp->net.enbdis.enable;
				spin_unlock_irqrestore(&devdata->priv_lock,
						       flags);
				netif_wake_queue(netdev);
				netif_carrier_on(netdev);
			} else {
				netif_stop_queue(netdev);
				netif_carrier_off(netdev);
				spin_lock_irqsave(&devdata->priv_lock, flags);
				devdata->enabled = cmdrsp->net.enbdis.enable;
				spin_unlock_irqrestore(&devdata->priv_lock,
						       flags);
			}
			break;
		default:
			break;
		}
		/* cmdrsp is now available for reuse  */
	}
}

static int visornic_poll(struct napi_struct *napi, int budget)
{
	struct visornic_devdata *devdata = container_of(napi,
							struct visornic_devdata,
							napi);
	int rx_count = 0;

	send_rcv_posts_if_needed(devdata);
	service_resp_queue(devdata->cmdrsp, devdata, &rx_count, budget);

	/* If there aren't any more packets to receive stop the poll */
	if (rx_count < budget)
		napi_complete_done(napi, rx_count);

	return rx_count;
}

/* poll_for_irq	- checks the status of the response queue
 * @v: Void pointer to the visronic devdata struct.
 *
 * Main function of the vnic_incoming thread. Periodically check the response
 * queue and drain it if needed.
 */
static void poll_for_irq(unsigned long v)
{
	struct visornic_devdata *devdata = (struct visornic_devdata *)v;

	if (!visorchannel_signalempty(
				   devdata->dev->visorchannel,
				   IOCHAN_FROM_IOPART))
		napi_schedule(&devdata->napi);

	atomic_set(&devdata->interrupt_rcvd, 0);

	mod_timer(&devdata->irq_poll_timer, msecs_to_jiffies(2));
}

/* visornic_probe - probe function for visornic devices
 * @dev: The visor device discovered.
 *
 * Called when visorbus discovers a visornic device on its bus. It creates a new
 * visornic ethernet adapter.
 *
 * Return: 0 on success, or negative integer on error.
 */
static int visornic_probe(struct visor_device *dev)
{
	struct visornic_devdata *devdata = NULL;
	struct net_device *netdev = NULL;
	int err;
	int channel_offset = 0;
	u64 features;

	netdev = alloc_etherdev(sizeof(struct visornic_devdata));
	if (!netdev) {
		dev_err(&dev->device,
			"%s alloc_etherdev failed\n", __func__);
		return -ENOMEM;
	}

	netdev->netdev_ops = &visornic_dev_ops;
	netdev->watchdog_timeo = 5 * HZ;
	SET_NETDEV_DEV(netdev, &dev->device);

	/* Get MAC address from channel and read it into the device. */
	netdev->addr_len = ETH_ALEN;
	channel_offset = offsetof(struct visor_io_channel, vnic.macaddr);
	err = visorbus_read_channel(dev, channel_offset, netdev->dev_addr,
				    ETH_ALEN);
	if (err < 0) {
		dev_err(&dev->device,
			"%s failed to get mac addr from chan (%d)\n",
			__func__, err);
		goto cleanup_netdev;
	}

	devdata = devdata_initialize(netdev_priv(netdev), dev);
	if (!devdata) {
		dev_err(&dev->device,
			"%s devdata_initialize failed\n", __func__);
		err = -ENOMEM;
		goto cleanup_netdev;
	}
	/* don't trust messages laying around in the channel */
	drain_resp_queue(devdata->cmdrsp, devdata);

	devdata->netdev = netdev;
	dev_set_drvdata(&dev->device, devdata);
	init_waitqueue_head(&devdata->rsp_queue);
	spin_lock_init(&devdata->priv_lock);
	/* not yet */
	devdata->enabled = 0;
	atomic_set(&devdata->usage, 1);

	/* Setup rcv bufs */
	channel_offset = offsetof(struct visor_io_channel, vnic.num_rcv_bufs);
	err = visorbus_read_channel(dev, channel_offset,
				    &devdata->num_rcv_bufs, 4);
	if (err) {
		dev_err(&dev->device,
			"%s failed to get #rcv bufs from chan (%d)\n",
			__func__, err);
		goto cleanup_netdev;
	}

	devdata->rcvbuf = kcalloc(devdata->num_rcv_bufs,
				  sizeof(struct sk_buff *), GFP_KERNEL);
	if (!devdata->rcvbuf) {
		err = -ENOMEM;
		goto cleanup_netdev;
	}

	/* set the net_xmit outstanding threshold
	 * always leave two slots open but you should have 3 at a minimum
	 * note that max_outstanding_net_xmits must be > 0
	 */
	devdata->max_outstanding_net_xmits =
		max_t(unsigned long, 3, ((devdata->num_rcv_bufs / 3) - 2));
	devdata->upper_threshold_net_xmits =
		max_t(unsigned long,
		      2, (devdata->max_outstanding_net_xmits - 1));
	devdata->lower_threshold_net_xmits =
		max_t(unsigned long,
		      1, (devdata->max_outstanding_net_xmits / 2));

	skb_queue_head_init(&devdata->xmitbufhead);

	/* create a cmdrsp we can use to post and unpost rcv buffers */
	devdata->cmdrsp_rcv = kmalloc(SIZEOF_CMDRSP, GFP_ATOMIC);
	if (!devdata->cmdrsp_rcv) {
		err = -ENOMEM;
		goto cleanup_rcvbuf;
	}
	devdata->xmit_cmdrsp = kmalloc(SIZEOF_CMDRSP, GFP_ATOMIC);
	if (!devdata->xmit_cmdrsp) {
		err = -ENOMEM;
		goto cleanup_cmdrsp_rcv;
	}
	INIT_WORK(&devdata->timeout_reset, visornic_timeout_reset);
	devdata->server_down = false;
	devdata->server_change_state = false;

	/*set the default mtu */
	channel_offset = offsetof(struct visor_io_channel, vnic.mtu);
	err = visorbus_read_channel(dev, channel_offset, &netdev->mtu, 4);
	if (err) {
		dev_err(&dev->device,
			"%s failed to get mtu from chan (%d)\n",
			__func__, err);
		goto cleanup_xmit_cmdrsp;
	}

	/* TODO: Setup Interrupt information */
	/* Let's start our threads to get responses */
	netif_napi_add(netdev, &devdata->napi, visornic_poll, NAPI_WEIGHT);

	setup_timer(&devdata->irq_poll_timer, poll_for_irq,
		    (unsigned long)devdata);
	/* Note: This time has to start running before the while
	 * loop below because the napi routine is responsible for
	 * setting enab_dis_acked
	 */
	mod_timer(&devdata->irq_poll_timer, msecs_to_jiffies(2));

	channel_offset = offsetof(struct visor_io_channel,
				  channel_header.features);
	err = visorbus_read_channel(dev, channel_offset, &features, 8);
	if (err) {
		dev_err(&dev->device,
			"%s failed to get features from chan (%d)\n",
			__func__, err);
		goto cleanup_napi_add;
	}

	features |= VISOR_CHANNEL_IS_POLLING;
	features |= VISOR_DRIVER_ENHANCED_RCVBUF_CHECKING;
	err = visorbus_write_channel(dev, channel_offset, &features, 8);
	if (err) {
		dev_err(&dev->device,
			"%s failed to set features in chan (%d)\n",
			__func__, err);
		goto cleanup_napi_add;
	}

	/* Note: Interrupts have to be enable before the while
	 * loop below because the napi routine is responsible for
	 * setting enab_dis_acked
	 */
	visorbus_enable_channel_interrupts(dev);

	err = register_netdev(netdev);
	if (err) {
		dev_err(&dev->device,
			"%s register_netdev failed (%d)\n", __func__, err);
		goto cleanup_napi_add;
	}

	/* create debug/sysfs directories */
	devdata->eth_debugfs_dir = debugfs_create_dir(netdev->name,
						      visornic_debugfs_dir);
	if (!devdata->eth_debugfs_dir) {
		dev_err(&dev->device,
			"%s debugfs_create_dir %s failed\n",
			__func__, netdev->name);
		err = -ENOMEM;
		goto cleanup_register_netdev;
	}

	dev_info(&dev->device, "%s success netdev=%s\n",
		 __func__, netdev->name);
	return 0;

cleanup_register_netdev:
	unregister_netdev(netdev);

cleanup_napi_add:
	del_timer_sync(&devdata->irq_poll_timer);
	netif_napi_del(&devdata->napi);

cleanup_xmit_cmdrsp:
	kfree(devdata->xmit_cmdrsp);

cleanup_cmdrsp_rcv:
	kfree(devdata->cmdrsp_rcv);

cleanup_rcvbuf:
	kfree(devdata->rcvbuf);

cleanup_netdev:
	free_netdev(netdev);
	return err;
}

/* host_side_disappeared - IO Partition is gone
 * @devdata: Device object.
 *
 * IO partition servicing this device is gone; do cleanup.
 */
static void host_side_disappeared(struct visornic_devdata *devdata)
{
	unsigned long flags;

	spin_lock_irqsave(&devdata->priv_lock, flags);
	/* indicate device destroyed */
	devdata->dev = NULL;
	spin_unlock_irqrestore(&devdata->priv_lock, flags);
}

/* visornic_remove - called when visornic dev goes away
 * @dev: Visornic device that is being removed.
 *
 * Called when DEVICE_DESTROY gets called to remove device.
 */
static void visornic_remove(struct visor_device *dev)
{
	struct visornic_devdata *devdata = dev_get_drvdata(&dev->device);
	struct net_device *netdev;
	unsigned long flags;

	if (!devdata) {
		dev_err(&dev->device, "%s no devdata\n", __func__);
		return;
	}
	spin_lock_irqsave(&devdata->priv_lock, flags);
	if (devdata->going_away) {
		spin_unlock_irqrestore(&devdata->priv_lock, flags);
		dev_err(&dev->device, "%s already being removed\n", __func__);
		return;
	}
	devdata->going_away = true;
	spin_unlock_irqrestore(&devdata->priv_lock, flags);
	netdev = devdata->netdev;
	if (!netdev) {
		dev_err(&dev->device, "%s not net device\n", __func__);
		return;
	}

	/* going_away prevents new items being added to the workqueues */
	cancel_work_sync(&devdata->timeout_reset);

	debugfs_remove_recursive(devdata->eth_debugfs_dir);
	/* this will call visornic_close() */
	unregister_netdev(netdev);

	del_timer_sync(&devdata->irq_poll_timer);
	netif_napi_del(&devdata->napi);

	dev_set_drvdata(&dev->device, NULL);
	host_side_disappeared(devdata);
	devdata_release(devdata);
	free_netdev(netdev);
}

/* visornic_pause - called when IO Part disappears
 * @dev:	   Visornic device that is being serviced.
 * @complete_func: Call when finished.
 *
 * Called when the IO Partition has gone down. Need to free up resources and
 * wait for IO partition to come back. Mark link as down and don't attempt any
 * DMA. When we have freed memory, call the complete_func so that Command knows
 * we are done. If we don't call complete_func, the IO Partition will never
 * come back.
 *
 * Return: 0 on success.
 */
static int visornic_pause(struct visor_device *dev,
			  visorbus_state_complete_func complete_func)
{
	struct visornic_devdata *devdata = dev_get_drvdata(&dev->device);

	visornic_serverdown(devdata, complete_func);
	return 0;
}

/* visornic_resume - called when IO Partition has recovered
 * @dev:	   Visornic device that is being serviced.
 * @compelte_func: Call when finished.
 *
 * Called when the IO partition has recovered. Re-establish connection to the IO
 * Partition and set the link up. Okay to do DMA again.
 *
 * Returns 0 for success, negative integer on error.
 */
static int visornic_resume(struct visor_device *dev,
			   visorbus_state_complete_func complete_func)
{
	struct visornic_devdata *devdata;
	struct net_device *netdev;
	unsigned long flags;

	devdata = dev_get_drvdata(&dev->device);
	if (!devdata) {
		dev_err(&dev->device, "%s no devdata\n", __func__);
		return -EINVAL;
	}

	netdev = devdata->netdev;

	spin_lock_irqsave(&devdata->priv_lock, flags);
	if (devdata->server_change_state) {
		spin_unlock_irqrestore(&devdata->priv_lock, flags);
		dev_err(&dev->device, "%s server already changing state\n",
			__func__);
		return -EINVAL;
	}
	if (!devdata->server_down) {
		spin_unlock_irqrestore(&devdata->priv_lock, flags);
		dev_err(&dev->device, "%s server not down\n", __func__);
		complete_func(dev, 0);
		return 0;
	}
	devdata->server_change_state = true;
	spin_unlock_irqrestore(&devdata->priv_lock, flags);

	/* Must transition channel to ATTACHED state BEFORE
	 * we can start using the device again.
	 * TODO: State transitions
	 */
	mod_timer(&devdata->irq_poll_timer, msecs_to_jiffies(2));

	rtnl_lock();
	dev_open(netdev);
	rtnl_unlock();

	complete_func(dev, 0);
	return 0;
}

/* This is used to tell the visorbus driver which types of visor devices
 * we support, and what functions to call when a visor device that we support
 * is attached or removed.
 */
static struct visor_driver visornic_driver = {
	.name = "visornic",
	.owner = THIS_MODULE,
	.channel_types = visornic_channel_types,
	.probe = visornic_probe,
	.remove = visornic_remove,
	.pause = visornic_pause,
	.resume = visornic_resume,
	.channel_interrupt = NULL,
};

/* visornic_init - init function
 *
 * Init function for the visornic driver. Do initial driver setup and wait
 * for devices.
 *
 * Return: 0 on success, negative integer on error.
 */
static int visornic_init(void)
{
	struct dentry *ret;
	int err = -ENOMEM;

	visornic_debugfs_dir = debugfs_create_dir("visornic", NULL);
	if (!visornic_debugfs_dir)
		return err;

	ret = debugfs_create_file("info", 0400, visornic_debugfs_dir, NULL,
				  &debugfs_info_fops);
	if (!ret)
		goto cleanup_debugfs;
	ret = debugfs_create_file("enable_ints", 0200, visornic_debugfs_dir,
				  NULL, &debugfs_enable_ints_fops);
	if (!ret)
		goto cleanup_debugfs;

	err = visorbus_register_visor_driver(&visornic_driver);
	if (err)
		goto cleanup_debugfs;

	return 0;

cleanup_debugfs:
	debugfs_remove_recursive(visornic_debugfs_dir);
	return err;
}

/* visornic_cleanup - driver exit routine
 *
 * Unregister driver from the bus and free up memory.
 */
static void visornic_cleanup(void)
{
	visorbus_unregister_visor_driver(&visornic_driver);
	debugfs_remove_recursive(visornic_debugfs_dir);
}

module_init(visornic_init);
module_exit(visornic_cleanup);

MODULE_AUTHOR("Unisys");
MODULE_LICENSE("GPL");
MODULE_DESCRIPTION("s-Par NIC driver for virtual network devices");<|MERGE_RESOLUTION|>--- conflicted
+++ resolved
@@ -48,13 +48,8 @@
 	/* Note that the only channel type we expect to be reported by the
 	 * bus driver is the VISOR_VNIC channel.
 	 */
-<<<<<<< HEAD
-	{ VISOR_VNIC_CHANNEL_UUID, "ultravnic" },
-	{ NULL_UUID_LE, NULL }
-=======
 	{ VISOR_VNIC_CHANNEL_GUID, "ultravnic" },
 	{}
->>>>>>> bb176f67
 };
 MODULE_DEVICE_TABLE(visorbus, visornic_channel_types);
 /* FIXME XXX: This next line of code must be fixed and removed before
@@ -63,11 +58,7 @@
  * must be added to scripts/mode/file2alias.c, etc., to get this working
  * properly.
  */
-<<<<<<< HEAD
-MODULE_ALIAS("visorbus:" VISOR_VNIC_CHANNEL_UUID_STR);
-=======
 MODULE_ALIAS("visorbus:" VISOR_VNIC_CHANNEL_GUID_STR);
->>>>>>> bb176f67
 
 struct chanstat {
 	unsigned long got_rcv;
