--- conflicted
+++ resolved
@@ -1835,11 +1835,7 @@
 	return ice_vsi_cfg_rxq(vsi->rx_rings[q_idx]);
 }
 
-<<<<<<< HEAD
-int ice_vsi_cfg_single_txq(struct ice_vsi *vsi, struct ice_ring **tx_rings, u16 q_idx)
-=======
 int ice_vsi_cfg_single_txq(struct ice_vsi *vsi, struct ice_tx_ring **tx_rings, u16 q_idx)
->>>>>>> df0cc57e
 {
 	struct ice_aqc_add_tx_qgrp *qg_buf;
 	int err;
@@ -3501,10 +3497,6 @@
 		return 0;
 }
 
-<<<<<<< HEAD
-#ifdef CONFIG_DCB
-=======
->>>>>>> df0cc57e
 /**
  * ice_vsi_update_q_map - update our copy of the VSI info with new queue map
  * @vsi: VSI being configured
