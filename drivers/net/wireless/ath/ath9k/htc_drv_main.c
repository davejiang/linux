/*
 * Copyright (c) 2010-2011 Atheros Communications Inc.
 *
 * Permission to use, copy, modify, and/or distribute this software for any
 * purpose with or without fee is hereby granted, provided that the above
 * copyright notice and this permission notice appear in all copies.
 *
 * THE SOFTWARE IS PROVIDED "AS IS" AND THE AUTHOR DISCLAIMS ALL WARRANTIES
 * WITH REGARD TO THIS SOFTWARE INCLUDING ALL IMPLIED WARRANTIES OF
 * MERCHANTABILITY AND FITNESS. IN NO EVENT SHALL THE AUTHOR BE LIABLE FOR
 * ANY SPECIAL, DIRECT, INDIRECT, OR CONSEQUENTIAL DAMAGES OR ANY DAMAGES
 * WHATSOEVER RESULTING FROM LOSS OF USE, DATA OR PROFITS, WHETHER IN AN
 * ACTION OF CONTRACT, NEGLIGENCE OR OTHER TORTIOUS ACTION, ARISING OUT OF
 * OR IN CONNECTION WITH THE USE OR PERFORMANCE OF THIS SOFTWARE.
 */

#include "htc.h"

/*************/
/* Utilities */
/*************/

/* HACK Alert: Use 11NG for 2.4, use 11NA for 5 */
static enum htc_phymode ath9k_htc_get_curmode(struct ath9k_htc_priv *priv,
					      struct ath9k_channel *ichan)
{
	if (IS_CHAN_5GHZ(ichan))
		return HTC_MODE_11NA;

	return HTC_MODE_11NG;
}

bool ath9k_htc_setpower(struct ath9k_htc_priv *priv,
			enum ath9k_power_mode mode)
{
	bool ret;

	mutex_lock(&priv->htc_pm_lock);
	ret = ath9k_hw_setpower(priv->ah, mode);
	mutex_unlock(&priv->htc_pm_lock);

	return ret;
}

void ath9k_htc_ps_wakeup(struct ath9k_htc_priv *priv)
{
	mutex_lock(&priv->htc_pm_lock);
	if (++priv->ps_usecount != 1)
		goto unlock;
	ath9k_hw_setpower(priv->ah, ATH9K_PM_AWAKE);

unlock:
	mutex_unlock(&priv->htc_pm_lock);
}

void ath9k_htc_ps_restore(struct ath9k_htc_priv *priv)
{
	bool reset;

	mutex_lock(&priv->htc_pm_lock);
	if (--priv->ps_usecount != 0)
		goto unlock;

	if (priv->ps_idle) {
		ath9k_hw_setrxabort(priv->ah, true);
		ath9k_hw_stopdmarecv(priv->ah, &reset);
		ath9k_hw_setpower(priv->ah, ATH9K_PM_FULL_SLEEP);
	} else if (priv->ps_enabled) {
		ath9k_hw_setpower(priv->ah, ATH9K_PM_NETWORK_SLEEP);
	}

unlock:
	mutex_unlock(&priv->htc_pm_lock);
}

void ath9k_ps_work(struct work_struct *work)
{
	struct ath9k_htc_priv *priv =
		container_of(work, struct ath9k_htc_priv,
			     ps_work);
	ath9k_htc_setpower(priv, ATH9K_PM_AWAKE);

	/* The chip wakes up after receiving the first beacon
	   while network sleep is enabled. For the driver to
	   be in sync with the hw, set the chip to awake and
	   only then set it to sleep.
	 */
	ath9k_htc_setpower(priv, ATH9K_PM_NETWORK_SLEEP);
}

static void ath9k_htc_vif_iter(void *data, u8 *mac, struct ieee80211_vif *vif)
{
	struct ath9k_htc_priv *priv = data;
	struct ieee80211_bss_conf *bss_conf = &vif->bss_conf;

	if ((vif->type == NL80211_IFTYPE_AP ||
	     vif->type == NL80211_IFTYPE_MESH_POINT) &&
	    bss_conf->enable_beacon)
		priv->reconfig_beacon = true;

	if (bss_conf->assoc) {
		priv->rearm_ani = true;
		priv->reconfig_beacon = true;
	}
}

static void ath9k_htc_vif_reconfig(struct ath9k_htc_priv *priv)
{
	priv->rearm_ani = false;
	priv->reconfig_beacon = false;

	ieee80211_iterate_active_interfaces_atomic(
		priv->hw, IEEE80211_IFACE_ITER_RESUME_ALL,
		ath9k_htc_vif_iter, priv);
	if (priv->rearm_ani)
		ath9k_htc_start_ani(priv);

	if (priv->reconfig_beacon) {
		ath9k_htc_ps_wakeup(priv);
		ath9k_htc_beacon_reconfig(priv);
		ath9k_htc_ps_restore(priv);
	}
}

static void ath9k_htc_bssid_iter(void *data, u8 *mac, struct ieee80211_vif *vif)
{
	struct ath9k_vif_iter_data *iter_data = data;
	int i;

	if (iter_data->hw_macaddr != NULL) {
		for (i = 0; i < ETH_ALEN; i++)
			iter_data->mask[i] &= ~(iter_data->hw_macaddr[i] ^ mac[i]);
	} else {
		iter_data->hw_macaddr = mac;
	}
}

static void ath9k_htc_set_mac_bssid_mask(struct ath9k_htc_priv *priv,
				     struct ieee80211_vif *vif)
{
	struct ath_common *common = ath9k_hw_common(priv->ah);
	struct ath9k_vif_iter_data iter_data;

	/*
	 * Pick the MAC address of the first interface as the new hardware
	 * MAC address. The hardware will use it together with the BSSID mask
	 * when matching addresses.
	 */
	iter_data.hw_macaddr = NULL;
	memset(&iter_data.mask, 0xff, ETH_ALEN);

	if (vif)
		ath9k_htc_bssid_iter(&iter_data, vif->addr, vif);

	/* Get list of all active MAC addresses */
	ieee80211_iterate_active_interfaces_atomic(
		priv->hw, IEEE80211_IFACE_ITER_RESUME_ALL,
		ath9k_htc_bssid_iter, &iter_data);

	memcpy(common->bssidmask, iter_data.mask, ETH_ALEN);

	if (iter_data.hw_macaddr)
		memcpy(common->macaddr, iter_data.hw_macaddr, ETH_ALEN);

	ath_hw_setbssidmask(common);
}

static void ath9k_htc_set_opmode(struct ath9k_htc_priv *priv)
{
	if (priv->num_ibss_vif)
		priv->ah->opmode = NL80211_IFTYPE_ADHOC;
	else if (priv->num_ap_vif)
		priv->ah->opmode = NL80211_IFTYPE_AP;
	else if (priv->num_mbss_vif)
		priv->ah->opmode = NL80211_IFTYPE_MESH_POINT;
	else
		priv->ah->opmode = NL80211_IFTYPE_STATION;

	ath9k_hw_setopmode(priv->ah);
}

void ath9k_htc_reset(struct ath9k_htc_priv *priv)
{
	struct ath_hw *ah = priv->ah;
	struct ath_common *common = ath9k_hw_common(ah);
	struct ieee80211_channel *channel = priv->hw->conf.chandef.chan;
	struct ath9k_hw_cal_data *caldata = NULL;
	enum htc_phymode mode;
	__be16 htc_mode;
	u8 cmd_rsp;
	int ret;

	mutex_lock(&priv->mutex);
	ath9k_htc_ps_wakeup(priv);

	ath9k_htc_stop_ani(priv);
	ieee80211_stop_queues(priv->hw);

	del_timer_sync(&priv->tx.cleanup_timer);
	ath9k_htc_tx_drain(priv);

	WMI_CMD(WMI_DISABLE_INTR_CMDID);
	WMI_CMD(WMI_DRAIN_TXQ_ALL_CMDID);
	WMI_CMD(WMI_STOP_RECV_CMDID);

	ath9k_wmi_event_drain(priv);

	caldata = &priv->caldata;
	ret = ath9k_hw_reset(ah, ah->curchan, caldata, false);
	if (ret) {
		ath_err(common,
			"Unable to reset device (%u Mhz) reset status %d\n",
			channel->center_freq, ret);
	}

	ath9k_cmn_update_txpow(ah, priv->curtxpow, priv->txpowlimit,
			       &priv->curtxpow);

	WMI_CMD(WMI_START_RECV_CMDID);
	ath9k_host_rx_init(priv);

	mode = ath9k_htc_get_curmode(priv, ah->curchan);
	htc_mode = cpu_to_be16(mode);
	WMI_CMD_BUF(WMI_SET_MODE_CMDID, &htc_mode);

	WMI_CMD(WMI_ENABLE_INTR_CMDID);
	htc_start(priv->htc);
	ath9k_htc_vif_reconfig(priv);
	ieee80211_wake_queues(priv->hw);

	mod_timer(&priv->tx.cleanup_timer,
		  jiffies + msecs_to_jiffies(ATH9K_HTC_TX_CLEANUP_INTERVAL));

	ath9k_htc_ps_restore(priv);
	mutex_unlock(&priv->mutex);
}

static int ath9k_htc_set_channel(struct ath9k_htc_priv *priv,
				 struct ieee80211_hw *hw,
				 struct ath9k_channel *hchan)
{
	struct ath_hw *ah = priv->ah;
	struct ath_common *common = ath9k_hw_common(ah);
	struct ieee80211_conf *conf = &common->hw->conf;
	bool fastcc;
	struct ieee80211_channel *channel = hw->conf.chandef.chan;
	struct ath9k_hw_cal_data *caldata = NULL;
	enum htc_phymode mode;
	__be16 htc_mode;
	u8 cmd_rsp;
	int ret;

	if (test_bit(OP_INVALID, &priv->op_flags))
		return -EIO;

	fastcc = !!(hw->conf.flags & IEEE80211_CONF_OFFCHANNEL);

	ath9k_htc_ps_wakeup(priv);

	del_timer_sync(&priv->tx.cleanup_timer);
	ath9k_htc_tx_drain(priv);

	WMI_CMD(WMI_DISABLE_INTR_CMDID);
	WMI_CMD(WMI_DRAIN_TXQ_ALL_CMDID);
	WMI_CMD(WMI_STOP_RECV_CMDID);

	ath9k_wmi_event_drain(priv);

	ath_dbg(common, CONFIG,
		"(%u MHz) -> (%u MHz), HT: %d, HT40: %d fastcc: %d\n",
		priv->ah->curchan->channel,
		channel->center_freq, conf_is_ht(conf), conf_is_ht40(conf),
		fastcc);

	if (!fastcc)
		caldata = &priv->caldata;

	ret = ath9k_hw_reset(ah, hchan, caldata, fastcc);
	if (ret) {
		ath_err(common,
			"Unable to reset channel (%u Mhz) reset status %d\n",
			channel->center_freq, ret);
		goto err;
	}

	ath9k_cmn_update_txpow(ah, priv->curtxpow, priv->txpowlimit,
			       &priv->curtxpow);

	WMI_CMD(WMI_START_RECV_CMDID);
	if (ret)
		goto err;

	ath9k_host_rx_init(priv);

	mode = ath9k_htc_get_curmode(priv, hchan);
	htc_mode = cpu_to_be16(mode);
	WMI_CMD_BUF(WMI_SET_MODE_CMDID, &htc_mode);
	if (ret)
		goto err;

	WMI_CMD(WMI_ENABLE_INTR_CMDID);
	if (ret)
		goto err;

	htc_start(priv->htc);

	if (!test_bit(OP_SCANNING, &priv->op_flags) &&
	    !(hw->conf.flags & IEEE80211_CONF_OFFCHANNEL))
		ath9k_htc_vif_reconfig(priv);

	mod_timer(&priv->tx.cleanup_timer,
		  jiffies + msecs_to_jiffies(ATH9K_HTC_TX_CLEANUP_INTERVAL));

err:
	ath9k_htc_ps_restore(priv);
	return ret;
}

/*
 * Monitor mode handling is a tad complicated because the firmware requires
 * an interface to be created exclusively, while mac80211 doesn't associate
 * an interface with the mode.
 *
 * So, for now, only one monitor interface can be configured.
 */
static void __ath9k_htc_remove_monitor_interface(struct ath9k_htc_priv *priv)
{
	struct ath_common *common = ath9k_hw_common(priv->ah);
	struct ath9k_htc_target_vif hvif;
	int ret = 0;
	u8 cmd_rsp;

	memset(&hvif, 0, sizeof(struct ath9k_htc_target_vif));
	memcpy(&hvif.myaddr, common->macaddr, ETH_ALEN);
	hvif.index = priv->mon_vif_idx;
	WMI_CMD_BUF(WMI_VAP_REMOVE_CMDID, &hvif);
	if (ret) {
		ath_err(common, "Unable to remove monitor interface at idx: %d\n",
			priv->mon_vif_idx);
	}

	priv->nvifs--;
	priv->vif_slot &= ~(1 << priv->mon_vif_idx);
}

static int ath9k_htc_add_monitor_interface(struct ath9k_htc_priv *priv)
{
	struct ath_common *common = ath9k_hw_common(priv->ah);
	struct ath9k_htc_target_vif hvif;
	struct ath9k_htc_target_sta tsta;
	int ret = 0, sta_idx;
	u8 cmd_rsp;

	if ((priv->nvifs >= ATH9K_HTC_MAX_VIF) ||
	    (priv->nstations >= ATH9K_HTC_MAX_STA)) {
		ret = -ENOBUFS;
		goto err_vif;
	}

	sta_idx = ffz(priv->sta_slot);
	if ((sta_idx < 0) || (sta_idx > ATH9K_HTC_MAX_STA)) {
		ret = -ENOBUFS;
		goto err_vif;
	}

	/*
	 * Add an interface.
	 */
	memset(&hvif, 0, sizeof(struct ath9k_htc_target_vif));
	memcpy(&hvif.myaddr, common->macaddr, ETH_ALEN);

	hvif.opmode = HTC_M_MONITOR;
	hvif.index = ffz(priv->vif_slot);

	WMI_CMD_BUF(WMI_VAP_CREATE_CMDID, &hvif);
	if (ret)
		goto err_vif;

	/*
	 * Assign the monitor interface index as a special case here.
	 * This is needed when the interface is brought down.
	 */
	priv->mon_vif_idx = hvif.index;
	priv->vif_slot |= (1 << hvif.index);

	/*
	 * Set the hardware mode to monitor only if there are no
	 * other interfaces.
	 */
	if (!priv->nvifs)
		priv->ah->opmode = NL80211_IFTYPE_MONITOR;

	priv->nvifs++;

	/*
	 * Associate a station with the interface for packet injection.
	 */
	memset(&tsta, 0, sizeof(struct ath9k_htc_target_sta));

	memcpy(&tsta.macaddr, common->macaddr, ETH_ALEN);

	tsta.is_vif_sta = 1;
	tsta.sta_index = sta_idx;
	tsta.vif_index = hvif.index;
	tsta.maxampdu = cpu_to_be16(0xffff);

	WMI_CMD_BUF(WMI_NODE_CREATE_CMDID, &tsta);
	if (ret) {
		ath_err(common, "Unable to add station entry for monitor mode\n");
		goto err_sta;
	}

	priv->sta_slot |= (1 << sta_idx);
	priv->nstations++;
	priv->vif_sta_pos[priv->mon_vif_idx] = sta_idx;
	priv->ah->is_monitoring = true;

	ath_dbg(common, CONFIG,
		"Attached a monitor interface at idx: %d, sta idx: %d\n",
		priv->mon_vif_idx, sta_idx);

	return 0;

err_sta:
	/*
	 * Remove the interface from the target.
	 */
	__ath9k_htc_remove_monitor_interface(priv);
err_vif:
	ath_dbg(common, FATAL, "Unable to attach a monitor interface\n");

	return ret;
}

static int ath9k_htc_remove_monitor_interface(struct ath9k_htc_priv *priv)
{
	struct ath_common *common = ath9k_hw_common(priv->ah);
	int ret = 0;
	u8 cmd_rsp, sta_idx;

	__ath9k_htc_remove_monitor_interface(priv);

	sta_idx = priv->vif_sta_pos[priv->mon_vif_idx];

	WMI_CMD_BUF(WMI_NODE_REMOVE_CMDID, &sta_idx);
	if (ret) {
		ath_err(common, "Unable to remove station entry for monitor mode\n");
		return ret;
	}

	priv->sta_slot &= ~(1 << sta_idx);
	priv->nstations--;
	priv->ah->is_monitoring = false;

	ath_dbg(common, CONFIG,
		"Removed a monitor interface at idx: %d, sta idx: %d\n",
		priv->mon_vif_idx, sta_idx);

	return 0;
}

static int ath9k_htc_add_station(struct ath9k_htc_priv *priv,
				 struct ieee80211_vif *vif,
				 struct ieee80211_sta *sta)
{
	struct ath_common *common = ath9k_hw_common(priv->ah);
	struct ath9k_htc_target_sta tsta;
	struct ath9k_htc_vif *avp = (struct ath9k_htc_vif *) vif->drv_priv;
	struct ath9k_htc_sta *ista;
	int ret, sta_idx;
	u8 cmd_rsp;
	u16 maxampdu;

	if (priv->nstations >= ATH9K_HTC_MAX_STA)
		return -ENOBUFS;

	sta_idx = ffz(priv->sta_slot);
	if ((sta_idx < 0) || (sta_idx > ATH9K_HTC_MAX_STA))
		return -ENOBUFS;

	memset(&tsta, 0, sizeof(struct ath9k_htc_target_sta));

	if (sta) {
		ista = (struct ath9k_htc_sta *) sta->drv_priv;
		memcpy(&tsta.macaddr, sta->addr, ETH_ALEN);
		memcpy(&tsta.bssid, common->curbssid, ETH_ALEN);
		ista->index = sta_idx;
		tsta.is_vif_sta = 0;
		maxampdu = 1 << (IEEE80211_HT_MAX_AMPDU_FACTOR +
				 sta->ht_cap.ampdu_factor);
		tsta.maxampdu = cpu_to_be16(maxampdu);
	} else {
		memcpy(&tsta.macaddr, vif->addr, ETH_ALEN);
		tsta.is_vif_sta = 1;
		tsta.maxampdu = cpu_to_be16(0xffff);
	}

	tsta.sta_index = sta_idx;
	tsta.vif_index = avp->index;

	WMI_CMD_BUF(WMI_NODE_CREATE_CMDID, &tsta);
	if (ret) {
		if (sta)
			ath_err(common,
				"Unable to add station entry for: %pM\n",
				sta->addr);
		return ret;
	}

	if (sta) {
		ath_dbg(common, CONFIG,
			"Added a station entry for: %pM (idx: %d)\n",
			sta->addr, tsta.sta_index);
	} else {
		ath_dbg(common, CONFIG,
			"Added a station entry for VIF %d (idx: %d)\n",
			avp->index, tsta.sta_index);
	}

	priv->sta_slot |= (1 << sta_idx);
	priv->nstations++;
	if (!sta)
		priv->vif_sta_pos[avp->index] = sta_idx;

	return 0;
}

static int ath9k_htc_remove_station(struct ath9k_htc_priv *priv,
				    struct ieee80211_vif *vif,
				    struct ieee80211_sta *sta)
{
	struct ath_common *common = ath9k_hw_common(priv->ah);
	struct ath9k_htc_vif *avp = (struct ath9k_htc_vif *) vif->drv_priv;
	struct ath9k_htc_sta *ista;
	int ret;
	u8 cmd_rsp, sta_idx;

	if (sta) {
		ista = (struct ath9k_htc_sta *) sta->drv_priv;
		sta_idx = ista->index;
	} else {
		sta_idx = priv->vif_sta_pos[avp->index];
	}

	WMI_CMD_BUF(WMI_NODE_REMOVE_CMDID, &sta_idx);
	if (ret) {
		if (sta)
			ath_err(common,
				"Unable to remove station entry for: %pM\n",
				sta->addr);
		return ret;
	}

	if (sta) {
		ath_dbg(common, CONFIG,
			"Removed a station entry for: %pM (idx: %d)\n",
			sta->addr, sta_idx);
	} else {
		ath_dbg(common, CONFIG,
			"Removed a station entry for VIF %d (idx: %d)\n",
			avp->index, sta_idx);
	}

	priv->sta_slot &= ~(1 << sta_idx);
	priv->nstations--;

	return 0;
}

int ath9k_htc_update_cap_target(struct ath9k_htc_priv *priv,
				u8 enable_coex)
{
	struct ath9k_htc_cap_target tcap;
	int ret;
	u8 cmd_rsp;

	memset(&tcap, 0, sizeof(struct ath9k_htc_cap_target));

	tcap.ampdu_limit = cpu_to_be32(0xffff);
	tcap.ampdu_subframes = 0xff;
	tcap.enable_coex = enable_coex;
	tcap.tx_chainmask = priv->ah->caps.tx_chainmask;

	WMI_CMD_BUF(WMI_TARGET_IC_UPDATE_CMDID, &tcap);

	return ret;
}

static void ath9k_htc_setup_rate(struct ath9k_htc_priv *priv,
				 struct ieee80211_sta *sta,
				 struct ath9k_htc_target_rate *trate)
{
	struct ath9k_htc_sta *ista = (struct ath9k_htc_sta *) sta->drv_priv;
	struct ieee80211_supported_band *sband;
	u32 caps = 0;
	int i, j;

	sband = priv->hw->wiphy->bands[priv->hw->conf.chandef.chan->band];

	for (i = 0, j = 0; i < sband->n_bitrates; i++) {
		if (sta->supp_rates[sband->band] & BIT(i)) {
			trate->rates.legacy_rates.rs_rates[j]
				= (sband->bitrates[i].bitrate * 2) / 10;
			j++;
		}
	}
	trate->rates.legacy_rates.rs_nrates = j;

	if (sta->ht_cap.ht_supported) {
		for (i = 0, j = 0; i < 77; i++) {
			if (sta->ht_cap.mcs.rx_mask[i/8] & (1<<(i%8)))
				trate->rates.ht_rates.rs_rates[j++] = i;
			if (j == ATH_HTC_RATE_MAX)
				break;
		}
		trate->rates.ht_rates.rs_nrates = j;

		caps = WLAN_RC_HT_FLAG;
		if (sta->ht_cap.cap & IEEE80211_HT_CAP_RX_STBC)
			caps |= ATH_RC_TX_STBC_FLAG;
		if (sta->ht_cap.mcs.rx_mask[1])
			caps |= WLAN_RC_DS_FLAG;
		if ((sta->ht_cap.cap & IEEE80211_HT_CAP_SUP_WIDTH_20_40) &&
		     (conf_is_ht40(&priv->hw->conf)))
			caps |= WLAN_RC_40_FLAG;
		if (conf_is_ht40(&priv->hw->conf) &&
		    (sta->ht_cap.cap & IEEE80211_HT_CAP_SGI_40))
			caps |= WLAN_RC_SGI_FLAG;
		else if (conf_is_ht20(&priv->hw->conf) &&
			 (sta->ht_cap.cap & IEEE80211_HT_CAP_SGI_20))
			caps |= WLAN_RC_SGI_FLAG;
	}

	trate->sta_index = ista->index;
	trate->isnew = 1;
	trate->capflags = cpu_to_be32(caps);
}

static int ath9k_htc_send_rate_cmd(struct ath9k_htc_priv *priv,
				    struct ath9k_htc_target_rate *trate)
{
	struct ath_common *common = ath9k_hw_common(priv->ah);
	int ret;
	u8 cmd_rsp;

	WMI_CMD_BUF(WMI_RC_RATE_UPDATE_CMDID, trate);
	if (ret) {
		ath_err(common,
			"Unable to initialize Rate information on target\n");
	}

	return ret;
}

static void ath9k_htc_init_rate(struct ath9k_htc_priv *priv,
				struct ieee80211_sta *sta)
{
	struct ath_common *common = ath9k_hw_common(priv->ah);
	struct ath9k_htc_target_rate trate;
	int ret;

	memset(&trate, 0, sizeof(struct ath9k_htc_target_rate));
	ath9k_htc_setup_rate(priv, sta, &trate);
	ret = ath9k_htc_send_rate_cmd(priv, &trate);
	if (!ret)
		ath_dbg(common, CONFIG,
			"Updated target sta: %pM, rate caps: 0x%X\n",
			sta->addr, be32_to_cpu(trate.capflags));
}

static void ath9k_htc_update_rate(struct ath9k_htc_priv *priv,
				  struct ieee80211_vif *vif,
				  struct ieee80211_bss_conf *bss_conf)
{
	struct ath_common *common = ath9k_hw_common(priv->ah);
	struct ath9k_htc_target_rate trate;
	struct ieee80211_sta *sta;
	int ret;

	memset(&trate, 0, sizeof(struct ath9k_htc_target_rate));

	rcu_read_lock();
	sta = ieee80211_find_sta(vif, bss_conf->bssid);
	if (!sta) {
		rcu_read_unlock();
		return;
	}
	ath9k_htc_setup_rate(priv, sta, &trate);
	rcu_read_unlock();

	ret = ath9k_htc_send_rate_cmd(priv, &trate);
	if (!ret)
		ath_dbg(common, CONFIG,
			"Updated target sta: %pM, rate caps: 0x%X\n",
			bss_conf->bssid, be32_to_cpu(trate.capflags));
}

static int ath9k_htc_tx_aggr_oper(struct ath9k_htc_priv *priv,
				  struct ieee80211_vif *vif,
				  struct ieee80211_sta *sta,
				  enum ieee80211_ampdu_mlme_action action,
				  u16 tid)
{
	struct ath_common *common = ath9k_hw_common(priv->ah);
	struct ath9k_htc_target_aggr aggr;
	struct ath9k_htc_sta *ista;
	int ret = 0;
	u8 cmd_rsp;

	if (tid >= ATH9K_HTC_MAX_TID)
		return -EINVAL;

	memset(&aggr, 0, sizeof(struct ath9k_htc_target_aggr));
	ista = (struct ath9k_htc_sta *) sta->drv_priv;

	aggr.sta_index = ista->index;
	aggr.tidno = tid & 0xf;
	aggr.aggr_enable = (action == IEEE80211_AMPDU_TX_START) ? true : false;

	WMI_CMD_BUF(WMI_TX_AGGR_ENABLE_CMDID, &aggr);
	if (ret)
		ath_dbg(common, CONFIG,
			"Unable to %s TX aggregation for (%pM, %d)\n",
			(aggr.aggr_enable) ? "start" : "stop", sta->addr, tid);
	else
		ath_dbg(common, CONFIG,
			"%s TX aggregation for (%pM, %d)\n",
			(aggr.aggr_enable) ? "Starting" : "Stopping",
			sta->addr, tid);

	spin_lock_bh(&priv->tx.tx_lock);
	ista->tid_state[tid] = (aggr.aggr_enable && !ret) ? AGGR_START : AGGR_STOP;
	spin_unlock_bh(&priv->tx.tx_lock);

	return ret;
}

/*******/
/* ANI */
/*******/

void ath9k_htc_start_ani(struct ath9k_htc_priv *priv)
{
	struct ath_common *common = ath9k_hw_common(priv->ah);
	unsigned long timestamp = jiffies_to_msecs(jiffies);

	common->ani.longcal_timer = timestamp;
	common->ani.shortcal_timer = timestamp;
	common->ani.checkani_timer = timestamp;

	set_bit(OP_ANI_RUNNING, &priv->op_flags);

	ieee80211_queue_delayed_work(common->hw, &priv->ani_work,
				     msecs_to_jiffies(ATH_ANI_POLLINTERVAL));
}

void ath9k_htc_stop_ani(struct ath9k_htc_priv *priv)
{
	cancel_delayed_work_sync(&priv->ani_work);
	clear_bit(OP_ANI_RUNNING, &priv->op_flags);
}

void ath9k_htc_ani_work(struct work_struct *work)
{
	struct ath9k_htc_priv *priv =
		container_of(work, struct ath9k_htc_priv, ani_work.work);
	struct ath_hw *ah = priv->ah;
	struct ath_common *common = ath9k_hw_common(ah);
	bool longcal = false;
	bool shortcal = false;
	bool aniflag = false;
	unsigned int timestamp = jiffies_to_msecs(jiffies);
	u32 cal_interval, short_cal_interval;

	short_cal_interval = (ah->opmode == NL80211_IFTYPE_AP) ?
		ATH_AP_SHORT_CALINTERVAL : ATH_STA_SHORT_CALINTERVAL;

	/* Only calibrate if awake */
	if (ah->power_mode != ATH9K_PM_AWAKE)
		goto set_timer;

	/* Long calibration runs independently of short calibration. */
	if ((timestamp - common->ani.longcal_timer) >= ATH_LONG_CALINTERVAL) {
		longcal = true;
		ath_dbg(common, ANI, "longcal @%lu\n", jiffies);
		common->ani.longcal_timer = timestamp;
	}

	/* Short calibration applies only while caldone is false */
	if (!common->ani.caldone) {
		if ((timestamp - common->ani.shortcal_timer) >=
		    short_cal_interval) {
			shortcal = true;
			ath_dbg(common, ANI, "shortcal @%lu\n", jiffies);
			common->ani.shortcal_timer = timestamp;
			common->ani.resetcal_timer = timestamp;
		}
	} else {
		if ((timestamp - common->ani.resetcal_timer) >=
		    ATH_RESTART_CALINTERVAL) {
			common->ani.caldone = ath9k_hw_reset_calvalid(ah);
			if (common->ani.caldone)
				common->ani.resetcal_timer = timestamp;
		}
	}

	/* Verify whether we must check ANI */
	if ((timestamp - common->ani.checkani_timer) >= ATH_ANI_POLLINTERVAL) {
		aniflag = true;
		common->ani.checkani_timer = timestamp;
	}

	/* Skip all processing if there's nothing to do. */
	if (longcal || shortcal || aniflag) {

		ath9k_htc_ps_wakeup(priv);

		/* Call ANI routine if necessary */
		if (aniflag)
			ath9k_hw_ani_monitor(ah, ah->curchan);

		/* Perform calibration if necessary */
		if (longcal || shortcal)
			common->ani.caldone =
				ath9k_hw_calibrate(ah, ah->curchan,
						   ah->rxchainmask, longcal);

		ath9k_htc_ps_restore(priv);
	}

set_timer:
	/*
	* Set timer interval based on previous results.
	* The interval must be the shortest necessary to satisfy ANI,
	* short calibration and long calibration.
	*/
	cal_interval = ATH_LONG_CALINTERVAL;
	cal_interval = min(cal_interval, (u32)ATH_ANI_POLLINTERVAL);
	if (!common->ani.caldone)
		cal_interval = min(cal_interval, (u32)short_cal_interval);

	ieee80211_queue_delayed_work(common->hw, &priv->ani_work,
				     msecs_to_jiffies(cal_interval));
}

/**********************/
/* mac80211 Callbacks */
/**********************/

static void ath9k_htc_tx(struct ieee80211_hw *hw,
			 struct ieee80211_tx_control *control,
			 struct sk_buff *skb)
{
	struct ieee80211_hdr *hdr;
	struct ath9k_htc_priv *priv = hw->priv;
	struct ath_common *common = ath9k_hw_common(priv->ah);
	int padpos, padsize, ret, slot;

	hdr = (struct ieee80211_hdr *) skb->data;

	/* Add the padding after the header if this is not already done */
	padpos = ieee80211_hdrlen(hdr->frame_control);
	padsize = padpos & 3;
	if (padsize && skb->len > padpos) {
		if (skb_headroom(skb) < padsize) {
			ath_dbg(common, XMIT, "No room for padding\n");
			goto fail_tx;
		}
		skb_push(skb, padsize);
		memmove(skb->data, skb->data + padsize, padpos);
	}

	slot = ath9k_htc_tx_get_slot(priv);
	if (slot < 0) {
		ath_dbg(common, XMIT, "No free TX slot\n");
		goto fail_tx;
	}

	ret = ath9k_htc_tx_start(priv, control->sta, skb, slot, false);
	if (ret != 0) {
		ath_dbg(common, XMIT, "Tx failed\n");
		goto clear_slot;
	}

	ath9k_htc_check_stop_queues(priv);

	return;

clear_slot:
	ath9k_htc_tx_clear_slot(priv, slot);
fail_tx:
	dev_kfree_skb_any(skb);
}

static int ath9k_htc_start(struct ieee80211_hw *hw)
{
	struct ath9k_htc_priv *priv = hw->priv;
	struct ath_hw *ah = priv->ah;
	struct ath_common *common = ath9k_hw_common(ah);
	struct ieee80211_channel *curchan = hw->conf.chandef.chan;
	struct ath9k_channel *init_channel;
	int ret = 0;
	enum htc_phymode mode;
	__be16 htc_mode;
	u8 cmd_rsp;

	mutex_lock(&priv->mutex);

	ath_dbg(common, CONFIG,
		"Starting driver with initial channel: %d MHz\n",
		curchan->center_freq);

	/* Ensure that HW is awake before flushing RX */
	ath9k_htc_setpower(priv, ATH9K_PM_AWAKE);
	WMI_CMD(WMI_FLUSH_RECV_CMDID);

	/* setup initial channel */
	init_channel = ath9k_cmn_get_channel(hw, ah, &hw->conf.chandef);

	ret = ath9k_hw_reset(ah, init_channel, ah->caldata, false);
	if (ret) {
		ath_err(common,
			"Unable to reset hardware; reset status %d (freq %u MHz)\n",
			ret, curchan->center_freq);
		mutex_unlock(&priv->mutex);
		return ret;
	}

	ath9k_cmn_update_txpow(ah, priv->curtxpow, priv->txpowlimit,
			       &priv->curtxpow);

	mode = ath9k_htc_get_curmode(priv, init_channel);
	htc_mode = cpu_to_be16(mode);
	WMI_CMD_BUF(WMI_SET_MODE_CMDID, &htc_mode);
	WMI_CMD(WMI_ATH_INIT_CMDID);
	WMI_CMD(WMI_START_RECV_CMDID);

	ath9k_host_rx_init(priv);

	ret = ath9k_htc_update_cap_target(priv, 0);
	if (ret)
		ath_dbg(common, CONFIG,
			"Failed to update capability in target\n");

	clear_bit(OP_INVALID, &priv->op_flags);
	htc_start(priv->htc);

	spin_lock_bh(&priv->tx.tx_lock);
	priv->tx.flags &= ~ATH9K_HTC_OP_TX_QUEUES_STOP;
	spin_unlock_bh(&priv->tx.tx_lock);

	ieee80211_wake_queues(hw);

	mod_timer(&priv->tx.cleanup_timer,
		  jiffies + msecs_to_jiffies(ATH9K_HTC_TX_CLEANUP_INTERVAL));

	ath9k_htc_start_btcoex(priv);

	mutex_unlock(&priv->mutex);

	return ret;
}

static void ath9k_htc_stop(struct ieee80211_hw *hw)
{
	struct ath9k_htc_priv *priv = hw->priv;
	struct ath_hw *ah = priv->ah;
	struct ath_common *common = ath9k_hw_common(ah);
	int ret __attribute__ ((unused));
	u8 cmd_rsp;

	mutex_lock(&priv->mutex);

	if (test_bit(OP_INVALID, &priv->op_flags)) {
		ath_dbg(common, ANY, "Device not present\n");
		mutex_unlock(&priv->mutex);
		return;
	}

	ath9k_htc_ps_wakeup(priv);

	WMI_CMD(WMI_DISABLE_INTR_CMDID);
	WMI_CMD(WMI_DRAIN_TXQ_ALL_CMDID);
	WMI_CMD(WMI_STOP_RECV_CMDID);

	tasklet_kill(&priv->rx_tasklet);

	del_timer_sync(&priv->tx.cleanup_timer);
	ath9k_htc_tx_drain(priv);
	ath9k_wmi_event_drain(priv);

	mutex_unlock(&priv->mutex);

	/* Cancel all the running timers/work .. */
	cancel_work_sync(&priv->fatal_work);
	cancel_work_sync(&priv->ps_work);

#ifdef CONFIG_MAC80211_LEDS
	cancel_work_sync(&priv->led_work);
#endif
	ath9k_htc_stop_ani(priv);

	mutex_lock(&priv->mutex);

	ath9k_htc_stop_btcoex(priv);

	/* Remove a monitor interface if it's present. */
	if (priv->ah->is_monitoring)
		ath9k_htc_remove_monitor_interface(priv);

	ath9k_hw_phy_disable(ah);
	ath9k_hw_disable(ah);
	ath9k_htc_ps_restore(priv);
	ath9k_htc_setpower(priv, ATH9K_PM_FULL_SLEEP);

	set_bit(OP_INVALID, &priv->op_flags);

	ath_dbg(common, CONFIG, "Driver halt\n");
	mutex_unlock(&priv->mutex);
}

static int ath9k_htc_add_interface(struct ieee80211_hw *hw,
				   struct ieee80211_vif *vif)
{
	struct ath9k_htc_priv *priv = hw->priv;
	struct ath9k_htc_vif *avp = (void *)vif->drv_priv;
	struct ath_common *common = ath9k_hw_common(priv->ah);
	struct ath9k_htc_target_vif hvif;
	int ret = 0;
	u8 cmd_rsp;

	mutex_lock(&priv->mutex);

	ath9k_htc_ps_wakeup(priv);
	memset(&hvif, 0, sizeof(struct ath9k_htc_target_vif));
	memcpy(&hvif.myaddr, vif->addr, ETH_ALEN);

	switch (vif->type) {
	case NL80211_IFTYPE_STATION:
		hvif.opmode = HTC_M_STA;
		break;
	case NL80211_IFTYPE_ADHOC:
		hvif.opmode = HTC_M_IBSS;
		break;
	case NL80211_IFTYPE_AP:
		hvif.opmode = HTC_M_HOSTAP;
		break;
	case NL80211_IFTYPE_MESH_POINT:
		hvif.opmode = HTC_M_WDS;	/* close enough */
		break;
	default:
		ath_err(common,
			"Interface type %d not yet supported\n", vif->type);
		ret = -EOPNOTSUPP;
		goto out;
	}

	/* Index starts from zero on the target */
	avp->index = hvif.index = ffz(priv->vif_slot);
	hvif.rtsthreshold = cpu_to_be16(2304);
	WMI_CMD_BUF(WMI_VAP_CREATE_CMDID, &hvif);
	if (ret)
		goto out;

	/*
	 * We need a node in target to tx mgmt frames
	 * before association.
	 */
	ret = ath9k_htc_add_station(priv, vif, NULL);
	if (ret) {
		WMI_CMD_BUF(WMI_VAP_REMOVE_CMDID, &hvif);
		goto out;
	}

	ath9k_htc_set_mac_bssid_mask(priv, vif);

	priv->vif_slot |= (1 << avp->index);
	priv->nvifs++;

	INC_VIF(priv, vif->type);

	if ((vif->type == NL80211_IFTYPE_AP) ||
	    (vif->type == NL80211_IFTYPE_MESH_POINT) ||
	    (vif->type == NL80211_IFTYPE_ADHOC))
		ath9k_htc_assign_bslot(priv, vif);

	ath9k_htc_set_opmode(priv);

	if ((priv->ah->opmode == NL80211_IFTYPE_AP) &&
	    !test_bit(OP_ANI_RUNNING, &priv->op_flags)) {
		ath9k_hw_set_tsfadjust(priv->ah, true);
		ath9k_htc_start_ani(priv);
	}

	ath_dbg(common, CONFIG, "Attach a VIF of type: %d at idx: %d\n",
		vif->type, avp->index);

out:
	ath9k_htc_ps_restore(priv);
	mutex_unlock(&priv->mutex);

	return ret;
}

static void ath9k_htc_remove_interface(struct ieee80211_hw *hw,
				       struct ieee80211_vif *vif)
{
	struct ath9k_htc_priv *priv = hw->priv;
	struct ath_common *common = ath9k_hw_common(priv->ah);
	struct ath9k_htc_vif *avp = (void *)vif->drv_priv;
	struct ath9k_htc_target_vif hvif;
	int ret = 0;
	u8 cmd_rsp;

	mutex_lock(&priv->mutex);
	ath9k_htc_ps_wakeup(priv);

	memset(&hvif, 0, sizeof(struct ath9k_htc_target_vif));
	memcpy(&hvif.myaddr, vif->addr, ETH_ALEN);
	hvif.index = avp->index;
	WMI_CMD_BUF(WMI_VAP_REMOVE_CMDID, &hvif);
	if (ret) {
		ath_err(common, "Unable to remove interface at idx: %d\n",
			avp->index);
	}
	priv->nvifs--;
	priv->vif_slot &= ~(1 << avp->index);

	ath9k_htc_remove_station(priv, vif, NULL);

	DEC_VIF(priv, vif->type);

	if ((vif->type == NL80211_IFTYPE_AP) ||
	     vif->type == NL80211_IFTYPE_MESH_POINT ||
	    (vif->type == NL80211_IFTYPE_ADHOC))
		ath9k_htc_remove_bslot(priv, vif);

	ath9k_htc_set_opmode(priv);

	ath9k_htc_set_mac_bssid_mask(priv, vif);

	/*
	 * Stop ANI only if there are no associated station interfaces.
	 */
	if ((vif->type == NL80211_IFTYPE_AP) && (priv->num_ap_vif == 0)) {
		priv->rearm_ani = false;
		ieee80211_iterate_active_interfaces_atomic(
			priv->hw, IEEE80211_IFACE_ITER_RESUME_ALL,
			ath9k_htc_vif_iter, priv);
		if (!priv->rearm_ani)
			ath9k_htc_stop_ani(priv);
	}

	ath_dbg(common, CONFIG, "Detach Interface at idx: %d\n", avp->index);

	ath9k_htc_ps_restore(priv);
	mutex_unlock(&priv->mutex);
}

static int ath9k_htc_config(struct ieee80211_hw *hw, u32 changed)
{
	struct ath9k_htc_priv *priv = hw->priv;
	struct ath_common *common = ath9k_hw_common(priv->ah);
	struct ieee80211_conf *conf = &hw->conf;
	bool chip_reset = false;
	int ret = 0;

	mutex_lock(&priv->mutex);
	ath9k_htc_ps_wakeup(priv);

	if (changed & IEEE80211_CONF_CHANGE_IDLE) {
		mutex_lock(&priv->htc_pm_lock);

		priv->ps_idle = !!(conf->flags & IEEE80211_CONF_IDLE);
		if (!priv->ps_idle)
			chip_reset = true;

		mutex_unlock(&priv->htc_pm_lock);
	}

	/*
	 * Monitor interface should be added before
	 * IEEE80211_CONF_CHANGE_CHANNEL is handled.
	 */
	if (changed & IEEE80211_CONF_CHANGE_MONITOR) {
		if ((conf->flags & IEEE80211_CONF_MONITOR) &&
		    !priv->ah->is_monitoring)
			ath9k_htc_add_monitor_interface(priv);
		else if (priv->ah->is_monitoring)
			ath9k_htc_remove_monitor_interface(priv);
	}

	if ((changed & IEEE80211_CONF_CHANGE_CHANNEL) || chip_reset) {
		struct ieee80211_channel *curchan = hw->conf.chandef.chan;
		int pos = curchan->hw_value;

		ath_dbg(common, CONFIG, "Set channel: %d MHz\n",
			curchan->center_freq);

<<<<<<< HEAD
		ath9k_cmn_update_ichannel(&priv->ah->channels[pos],
					  &hw->conf.chandef);

=======
		ath9k_cmn_get_channel(hw, priv->ah, &hw->conf.chandef);
>>>>>>> d8ec26d7
		if (ath9k_htc_set_channel(priv, hw, &priv->ah->channels[pos]) < 0) {
			ath_err(common, "Unable to set channel\n");
			ret = -EINVAL;
			goto out;
		}

	}

	if (changed & IEEE80211_CONF_CHANGE_PS) {
		if (conf->flags & IEEE80211_CONF_PS) {
			ath9k_htc_setpower(priv, ATH9K_PM_NETWORK_SLEEP);
			priv->ps_enabled = true;
		} else {
			priv->ps_enabled = false;
			cancel_work_sync(&priv->ps_work);
			ath9k_htc_setpower(priv, ATH9K_PM_AWAKE);
		}
	}

	if (changed & IEEE80211_CONF_CHANGE_POWER) {
		priv->txpowlimit = 2 * conf->power_level;
		ath9k_cmn_update_txpow(priv->ah, priv->curtxpow,
				       priv->txpowlimit, &priv->curtxpow);
	}

out:
	ath9k_htc_ps_restore(priv);
	mutex_unlock(&priv->mutex);
	return ret;
}

#define SUPPORTED_FILTERS			\
	(FIF_PROMISC_IN_BSS |			\
	FIF_ALLMULTI |				\
	FIF_CONTROL |				\
	FIF_PSPOLL |				\
	FIF_OTHER_BSS |				\
	FIF_BCN_PRBRESP_PROMISC |		\
	FIF_PROBE_REQ |				\
	FIF_FCSFAIL)

static void ath9k_htc_configure_filter(struct ieee80211_hw *hw,
				       unsigned int changed_flags,
				       unsigned int *total_flags,
				       u64 multicast)
{
	struct ath9k_htc_priv *priv = hw->priv;
	u32 rfilt;

	mutex_lock(&priv->mutex);
	changed_flags &= SUPPORTED_FILTERS;
	*total_flags &= SUPPORTED_FILTERS;

	if (test_bit(OP_INVALID, &priv->op_flags)) {
		ath_dbg(ath9k_hw_common(priv->ah), ANY,
			"Unable to configure filter on invalid state\n");
		mutex_unlock(&priv->mutex);
		return;
	}
	ath9k_htc_ps_wakeup(priv);

	priv->rxfilter = *total_flags;
	rfilt = ath9k_htc_calcrxfilter(priv);
	ath9k_hw_setrxfilter(priv->ah, rfilt);

	ath_dbg(ath9k_hw_common(priv->ah), CONFIG, "Set HW RX filter: 0x%x\n",
		rfilt);

	ath9k_htc_ps_restore(priv);
	mutex_unlock(&priv->mutex);
}

static int ath9k_htc_sta_add(struct ieee80211_hw *hw,
			     struct ieee80211_vif *vif,
			     struct ieee80211_sta *sta)
{
	struct ath9k_htc_priv *priv = hw->priv;
	int ret;

	mutex_lock(&priv->mutex);
	ath9k_htc_ps_wakeup(priv);
	ret = ath9k_htc_add_station(priv, vif, sta);
	if (!ret)
		ath9k_htc_init_rate(priv, sta);
	ath9k_htc_ps_restore(priv);
	mutex_unlock(&priv->mutex);

	return ret;
}

static int ath9k_htc_sta_remove(struct ieee80211_hw *hw,
				struct ieee80211_vif *vif,
				struct ieee80211_sta *sta)
{
	struct ath9k_htc_priv *priv = hw->priv;
	struct ath9k_htc_sta *ista;
	int ret;

	mutex_lock(&priv->mutex);
	ath9k_htc_ps_wakeup(priv);
	ista = (struct ath9k_htc_sta *) sta->drv_priv;
	htc_sta_drain(priv->htc, ista->index);
	ret = ath9k_htc_remove_station(priv, vif, sta);
	ath9k_htc_ps_restore(priv);
	mutex_unlock(&priv->mutex);

	return ret;
}

static void ath9k_htc_sta_rc_update(struct ieee80211_hw *hw,
				    struct ieee80211_vif *vif,
				    struct ieee80211_sta *sta, u32 changed)
{
	struct ath9k_htc_priv *priv = hw->priv;
	struct ath_common *common = ath9k_hw_common(priv->ah);
	struct ath9k_htc_target_rate trate;

	mutex_lock(&priv->mutex);
	ath9k_htc_ps_wakeup(priv);

	if (changed & IEEE80211_RC_SUPP_RATES_CHANGED) {
		memset(&trate, 0, sizeof(struct ath9k_htc_target_rate));
		ath9k_htc_setup_rate(priv, sta, &trate);
		if (!ath9k_htc_send_rate_cmd(priv, &trate))
			ath_dbg(common, CONFIG,
				"Supported rates for sta: %pM updated, rate caps: 0x%X\n",
				sta->addr, be32_to_cpu(trate.capflags));
		else
			ath_dbg(common, CONFIG,
				"Unable to update supported rates for sta: %pM\n",
				sta->addr);
	}

	ath9k_htc_ps_restore(priv);
	mutex_unlock(&priv->mutex);
}

static int ath9k_htc_conf_tx(struct ieee80211_hw *hw,
			     struct ieee80211_vif *vif, u16 queue,
			     const struct ieee80211_tx_queue_params *params)
{
	struct ath9k_htc_priv *priv = hw->priv;
	struct ath_common *common = ath9k_hw_common(priv->ah);
	struct ath9k_tx_queue_info qi;
	int ret = 0, qnum;

	if (queue >= IEEE80211_NUM_ACS)
		return 0;

	mutex_lock(&priv->mutex);
	ath9k_htc_ps_wakeup(priv);

	memset(&qi, 0, sizeof(struct ath9k_tx_queue_info));

	qi.tqi_aifs = params->aifs;
	qi.tqi_cwmin = params->cw_min;
	qi.tqi_cwmax = params->cw_max;
	qi.tqi_burstTime = params->txop * 32;

	qnum = get_hw_qnum(queue, priv->hwq_map);

	ath_dbg(common, CONFIG,
		"Configure tx [queue/hwq] [%d/%d],  aifs: %d, cw_min: %d, cw_max: %d, txop: %d\n",
		queue, qnum, params->aifs, params->cw_min,
		params->cw_max, params->txop);

	ret = ath_htc_txq_update(priv, qnum, &qi);
	if (ret) {
		ath_err(common, "TXQ Update failed\n");
		goto out;
	}

	if ((priv->ah->opmode == NL80211_IFTYPE_ADHOC) &&
	    (qnum == priv->hwq_map[IEEE80211_AC_BE]))
		    ath9k_htc_beaconq_config(priv);
out:
	ath9k_htc_ps_restore(priv);
	mutex_unlock(&priv->mutex);

	return ret;
}

static int ath9k_htc_set_key(struct ieee80211_hw *hw,
			     enum set_key_cmd cmd,
			     struct ieee80211_vif *vif,
			     struct ieee80211_sta *sta,
			     struct ieee80211_key_conf *key)
{
	struct ath9k_htc_priv *priv = hw->priv;
	struct ath_common *common = ath9k_hw_common(priv->ah);
	int ret = 0;

	if (htc_modparam_nohwcrypt)
		return -ENOSPC;

	if ((vif->type == NL80211_IFTYPE_ADHOC ||
	     vif->type == NL80211_IFTYPE_MESH_POINT) &&
	    (key->cipher == WLAN_CIPHER_SUITE_TKIP ||
	     key->cipher == WLAN_CIPHER_SUITE_CCMP) &&
	    !(key->flags & IEEE80211_KEY_FLAG_PAIRWISE)) {
		/*
		 * For now, disable hw crypto for the RSN IBSS group keys. This
		 * could be optimized in the future to use a modified key cache
		 * design to support per-STA RX GTK, but until that gets
		 * implemented, use of software crypto for group addressed
		 * frames is a acceptable to allow RSN IBSS to be used.
		 */
		return -EOPNOTSUPP;
	}

	mutex_lock(&priv->mutex);
	ath_dbg(common, CONFIG, "Set HW Key\n");
	ath9k_htc_ps_wakeup(priv);

	switch (cmd) {
	case SET_KEY:
		ret = ath_key_config(common, vif, sta, key);
		if (ret >= 0) {
			key->hw_key_idx = ret;
			/* push IV and Michael MIC generation to stack */
			key->flags |= IEEE80211_KEY_FLAG_GENERATE_IV;
			if (key->cipher == WLAN_CIPHER_SUITE_TKIP)
				key->flags |= IEEE80211_KEY_FLAG_GENERATE_MMIC;
			if (priv->ah->sw_mgmt_crypto &&
			    key->cipher == WLAN_CIPHER_SUITE_CCMP)
				key->flags |= IEEE80211_KEY_FLAG_SW_MGMT_TX;
			ret = 0;
		}
		break;
	case DISABLE_KEY:
		ath_key_delete(common, key);
		break;
	default:
		ret = -EINVAL;
	}

	ath9k_htc_ps_restore(priv);
	mutex_unlock(&priv->mutex);

	return ret;
}

static void ath9k_htc_set_bssid(struct ath9k_htc_priv *priv)
{
	struct ath_common *common = ath9k_hw_common(priv->ah);

	ath9k_hw_write_associd(priv->ah);
	ath_dbg(common, CONFIG, "BSSID: %pM aid: 0x%x\n",
		common->curbssid, common->curaid);
}

static void ath9k_htc_bss_iter(void *data, u8 *mac, struct ieee80211_vif *vif)
{
	struct ath9k_htc_priv *priv = (struct ath9k_htc_priv *)data;
	struct ath_common *common = ath9k_hw_common(priv->ah);
	struct ieee80211_bss_conf *bss_conf = &vif->bss_conf;

	if ((vif->type == NL80211_IFTYPE_STATION) && bss_conf->assoc) {
		common->curaid = bss_conf->aid;
		memcpy(common->curbssid, bss_conf->bssid, ETH_ALEN);
	}
}

static void ath9k_htc_choose_set_bssid(struct ath9k_htc_priv *priv)
{
	if (priv->num_sta_assoc_vif == 1) {
		ieee80211_iterate_active_interfaces_atomic(
			priv->hw, IEEE80211_IFACE_ITER_RESUME_ALL,
			ath9k_htc_bss_iter, priv);
		ath9k_htc_set_bssid(priv);
	}
}

static void ath9k_htc_bss_info_changed(struct ieee80211_hw *hw,
				       struct ieee80211_vif *vif,
				       struct ieee80211_bss_conf *bss_conf,
				       u32 changed)
{
	struct ath9k_htc_priv *priv = hw->priv;
	struct ath_hw *ah = priv->ah;
	struct ath_common *common = ath9k_hw_common(ah);

	mutex_lock(&priv->mutex);
	ath9k_htc_ps_wakeup(priv);

	if (changed & BSS_CHANGED_ASSOC) {
		ath_dbg(common, CONFIG, "BSS Changed ASSOC %d\n",
			bss_conf->assoc);

		bss_conf->assoc ?
			priv->num_sta_assoc_vif++ : priv->num_sta_assoc_vif--;

		if (priv->ah->opmode == NL80211_IFTYPE_STATION) {
			ath9k_htc_choose_set_bssid(priv);
			if (bss_conf->assoc && (priv->num_sta_assoc_vif == 1))
				ath9k_htc_start_ani(priv);
			else if (priv->num_sta_assoc_vif == 0)
				ath9k_htc_stop_ani(priv);
		}
	}

	if (changed & BSS_CHANGED_IBSS) {
		if (priv->ah->opmode == NL80211_IFTYPE_ADHOC) {
			common->curaid = bss_conf->aid;
			memcpy(common->curbssid, bss_conf->bssid, ETH_ALEN);
			ath9k_htc_set_bssid(priv);
		}
	}

	if ((changed & BSS_CHANGED_BEACON_ENABLED) && bss_conf->enable_beacon) {
		ath_dbg(common, CONFIG, "Beacon enabled for BSS: %pM\n",
			bss_conf->bssid);
		ath9k_htc_set_tsfadjust(priv, vif);
		set_bit(OP_ENABLE_BEACON, &priv->op_flags);
		ath9k_htc_beacon_config(priv, vif);
	}

	if ((changed & BSS_CHANGED_BEACON_ENABLED) && !bss_conf->enable_beacon) {
		/*
		 * Disable SWBA interrupt only if there are no
		 * concurrent AP/mesh or IBSS interfaces.
		 */
		if ((priv->num_ap_vif + priv->num_mbss_vif <= 1) ||
		     priv->num_ibss_vif) {
			ath_dbg(common, CONFIG,
				"Beacon disabled for BSS: %pM\n",
				bss_conf->bssid);
			clear_bit(OP_ENABLE_BEACON, &priv->op_flags);
			ath9k_htc_beacon_config(priv, vif);
		}
	}

	if (changed & BSS_CHANGED_BEACON_INT) {
		/*
		 * Reset the HW TSF for the first AP or mesh interface.
		 */
		if (priv->nvifs == 1 &&
		    ((priv->ah->opmode == NL80211_IFTYPE_AP &&
		      vif->type == NL80211_IFTYPE_AP &&
		      priv->num_ap_vif == 1) ||
		    (priv->ah->opmode == NL80211_IFTYPE_MESH_POINT &&
		      vif->type == NL80211_IFTYPE_MESH_POINT &&
		      priv->num_mbss_vif == 1))) {
			set_bit(OP_TSF_RESET, &priv->op_flags);
		}
		ath_dbg(common, CONFIG,
			"Beacon interval changed for BSS: %pM\n",
			bss_conf->bssid);
		ath9k_htc_beacon_config(priv, vif);
	}

	if (changed & BSS_CHANGED_ERP_SLOT) {
		if (bss_conf->use_short_slot)
			ah->slottime = 9;
		else
			ah->slottime = 20;

		ath9k_hw_init_global_settings(ah);
	}

	if (changed & BSS_CHANGED_HT)
		ath9k_htc_update_rate(priv, vif, bss_conf);

	ath9k_htc_ps_restore(priv);
	mutex_unlock(&priv->mutex);
}

static u64 ath9k_htc_get_tsf(struct ieee80211_hw *hw,
			     struct ieee80211_vif *vif)
{
	struct ath9k_htc_priv *priv = hw->priv;
	u64 tsf;

	mutex_lock(&priv->mutex);
	ath9k_htc_ps_wakeup(priv);
	tsf = ath9k_hw_gettsf64(priv->ah);
	ath9k_htc_ps_restore(priv);
	mutex_unlock(&priv->mutex);

	return tsf;
}

static void ath9k_htc_set_tsf(struct ieee80211_hw *hw,
			      struct ieee80211_vif *vif, u64 tsf)
{
	struct ath9k_htc_priv *priv = hw->priv;

	mutex_lock(&priv->mutex);
	ath9k_htc_ps_wakeup(priv);
	ath9k_hw_settsf64(priv->ah, tsf);
	ath9k_htc_ps_restore(priv);
	mutex_unlock(&priv->mutex);
}

static void ath9k_htc_reset_tsf(struct ieee80211_hw *hw,
				struct ieee80211_vif *vif)
{
	struct ath9k_htc_priv *priv = hw->priv;

	mutex_lock(&priv->mutex);
	ath9k_htc_ps_wakeup(priv);
	ath9k_hw_reset_tsf(priv->ah);
	ath9k_htc_ps_restore(priv);
	mutex_unlock(&priv->mutex);
}

static int ath9k_htc_ampdu_action(struct ieee80211_hw *hw,
				  struct ieee80211_vif *vif,
				  enum ieee80211_ampdu_mlme_action action,
				  struct ieee80211_sta *sta,
				  u16 tid, u16 *ssn, u8 buf_size)
{
	struct ath9k_htc_priv *priv = hw->priv;
	struct ath9k_htc_sta *ista;
	int ret = 0;

	mutex_lock(&priv->mutex);
	ath9k_htc_ps_wakeup(priv);

	switch (action) {
	case IEEE80211_AMPDU_RX_START:
		break;
	case IEEE80211_AMPDU_RX_STOP:
		break;
	case IEEE80211_AMPDU_TX_START:
		ret = ath9k_htc_tx_aggr_oper(priv, vif, sta, action, tid);
		if (!ret)
			ieee80211_start_tx_ba_cb_irqsafe(vif, sta->addr, tid);
		break;
	case IEEE80211_AMPDU_TX_STOP_CONT:
	case IEEE80211_AMPDU_TX_STOP_FLUSH:
	case IEEE80211_AMPDU_TX_STOP_FLUSH_CONT:
		ath9k_htc_tx_aggr_oper(priv, vif, sta, action, tid);
		ieee80211_stop_tx_ba_cb_irqsafe(vif, sta->addr, tid);
		break;
	case IEEE80211_AMPDU_TX_OPERATIONAL:
		ista = (struct ath9k_htc_sta *) sta->drv_priv;
		spin_lock_bh(&priv->tx.tx_lock);
		ista->tid_state[tid] = AGGR_OPERATIONAL;
		spin_unlock_bh(&priv->tx.tx_lock);
		break;
	default:
		ath_err(ath9k_hw_common(priv->ah), "Unknown AMPDU action\n");
	}

	ath9k_htc_ps_restore(priv);
	mutex_unlock(&priv->mutex);

	return ret;
}

static void ath9k_htc_sw_scan_start(struct ieee80211_hw *hw)
{
	struct ath9k_htc_priv *priv = hw->priv;

	mutex_lock(&priv->mutex);
	spin_lock_bh(&priv->beacon_lock);
	set_bit(OP_SCANNING, &priv->op_flags);
	spin_unlock_bh(&priv->beacon_lock);
	cancel_work_sync(&priv->ps_work);
	ath9k_htc_stop_ani(priv);
	mutex_unlock(&priv->mutex);
}

static void ath9k_htc_sw_scan_complete(struct ieee80211_hw *hw)
{
	struct ath9k_htc_priv *priv = hw->priv;

	mutex_lock(&priv->mutex);
	spin_lock_bh(&priv->beacon_lock);
	clear_bit(OP_SCANNING, &priv->op_flags);
	spin_unlock_bh(&priv->beacon_lock);
	ath9k_htc_ps_wakeup(priv);
	ath9k_htc_vif_reconfig(priv);
	ath9k_htc_ps_restore(priv);
	mutex_unlock(&priv->mutex);
}

static int ath9k_htc_set_rts_threshold(struct ieee80211_hw *hw, u32 value)
{
	return 0;
}

static void ath9k_htc_set_coverage_class(struct ieee80211_hw *hw,
					 u8 coverage_class)
{
	struct ath9k_htc_priv *priv = hw->priv;

	mutex_lock(&priv->mutex);
	ath9k_htc_ps_wakeup(priv);
	priv->ah->coverage_class = coverage_class;
	ath9k_hw_init_global_settings(priv->ah);
	ath9k_htc_ps_restore(priv);
	mutex_unlock(&priv->mutex);
}

/*
 * Currently, this is used only for selecting the minimum rate
 * for management frames, rate selection for data frames remain
 * unaffected.
 */
static int ath9k_htc_set_bitrate_mask(struct ieee80211_hw *hw,
				      struct ieee80211_vif *vif,
				      const struct cfg80211_bitrate_mask *mask)
{
	struct ath9k_htc_priv *priv = hw->priv;
	struct ath_common *common = ath9k_hw_common(priv->ah);
	struct ath9k_htc_target_rate_mask tmask;
	struct ath9k_htc_vif *avp = (void *)vif->drv_priv;
	int ret = 0;
	u8 cmd_rsp;

	memset(&tmask, 0, sizeof(struct ath9k_htc_target_rate_mask));

	tmask.vif_index = avp->index;
	tmask.band = IEEE80211_BAND_2GHZ;
	tmask.mask = cpu_to_be32(mask->control[IEEE80211_BAND_2GHZ].legacy);

	WMI_CMD_BUF(WMI_BITRATE_MASK_CMDID, &tmask);
	if (ret) {
		ath_err(common,
			"Unable to set 2G rate mask for "
			"interface at idx: %d\n", avp->index);
		goto out;
	}

	tmask.band = IEEE80211_BAND_5GHZ;
	tmask.mask = cpu_to_be32(mask->control[IEEE80211_BAND_5GHZ].legacy);

	WMI_CMD_BUF(WMI_BITRATE_MASK_CMDID, &tmask);
	if (ret) {
		ath_err(common,
			"Unable to set 5G rate mask for "
			"interface at idx: %d\n", avp->index);
		goto out;
	}

	ath_dbg(common, CONFIG, "Set bitrate masks: 0x%x, 0x%x\n",
		mask->control[IEEE80211_BAND_2GHZ].legacy,
		mask->control[IEEE80211_BAND_5GHZ].legacy);
out:
	return ret;
}


static int ath9k_htc_get_stats(struct ieee80211_hw *hw,
			       struct ieee80211_low_level_stats *stats)
{
	struct ath9k_htc_priv *priv = hw->priv;
	struct ath_hw *ah = priv->ah;
	struct ath9k_mib_stats *mib_stats = &ah->ah_mibStats;

	stats->dot11ACKFailureCount = mib_stats->ackrcv_bad;
	stats->dot11RTSFailureCount = mib_stats->rts_bad;
	stats->dot11FCSErrorCount = mib_stats->fcs_bad;
	stats->dot11RTSSuccessCount = mib_stats->rts_good;

	return 0;
}

struct base_eep_header *ath9k_htc_get_eeprom_base(struct ath9k_htc_priv *priv)
{
	struct base_eep_header *pBase = NULL;
	/*
	 * This can be done since all the 3 EEPROM families have the
	 * same base header upto a certain point, and we are interested in
	 * the data only upto that point.
	 */

	if (AR_SREV_9271(priv->ah))
		pBase = (struct base_eep_header *)
			&priv->ah->eeprom.map4k.baseEepHeader;
	else if (priv->ah->hw_version.usbdev == AR9280_USB)
		pBase = (struct base_eep_header *)
			&priv->ah->eeprom.def.baseEepHeader;
	else if (priv->ah->hw_version.usbdev == AR9287_USB)
		pBase = (struct base_eep_header *)
			&priv->ah->eeprom.map9287.baseEepHeader;
	return pBase;
}


static int ath9k_htc_get_antenna(struct ieee80211_hw *hw, u32 *tx_ant,
				 u32 *rx_ant)
{
	struct ath9k_htc_priv *priv = hw->priv;
	struct base_eep_header *pBase = ath9k_htc_get_eeprom_base(priv);
	if (pBase) {
		*tx_ant = pBase->txMask;
		*rx_ant = pBase->rxMask;
	} else {
		*tx_ant = 0;
		*rx_ant = 0;
	}
	return 0;
}

struct ieee80211_ops ath9k_htc_ops = {
	.tx                 = ath9k_htc_tx,
	.start              = ath9k_htc_start,
	.stop               = ath9k_htc_stop,
	.add_interface      = ath9k_htc_add_interface,
	.remove_interface   = ath9k_htc_remove_interface,
	.config             = ath9k_htc_config,
	.configure_filter   = ath9k_htc_configure_filter,
	.sta_add            = ath9k_htc_sta_add,
	.sta_remove         = ath9k_htc_sta_remove,
	.conf_tx            = ath9k_htc_conf_tx,
	.sta_rc_update      = ath9k_htc_sta_rc_update,
	.bss_info_changed   = ath9k_htc_bss_info_changed,
	.set_key            = ath9k_htc_set_key,
	.get_tsf            = ath9k_htc_get_tsf,
	.set_tsf            = ath9k_htc_set_tsf,
	.reset_tsf          = ath9k_htc_reset_tsf,
	.ampdu_action       = ath9k_htc_ampdu_action,
	.sw_scan_start      = ath9k_htc_sw_scan_start,
	.sw_scan_complete   = ath9k_htc_sw_scan_complete,
	.set_rts_threshold  = ath9k_htc_set_rts_threshold,
	.rfkill_poll        = ath9k_htc_rfkill_poll_state,
	.set_coverage_class = ath9k_htc_set_coverage_class,
	.set_bitrate_mask   = ath9k_htc_set_bitrate_mask,
	.get_stats	    = ath9k_htc_get_stats,
	.get_antenna	    = ath9k_htc_get_antenna,

#ifdef CONFIG_ATH9K_HTC_DEBUGFS
	.get_et_sset_count  = ath9k_htc_get_et_sset_count,
	.get_et_stats       = ath9k_htc_get_et_stats,
	.get_et_strings     = ath9k_htc_get_et_strings,
#endif
};<|MERGE_RESOLUTION|>--- conflicted
+++ resolved
@@ -1197,13 +1197,7 @@
 		ath_dbg(common, CONFIG, "Set channel: %d MHz\n",
 			curchan->center_freq);
 
-<<<<<<< HEAD
-		ath9k_cmn_update_ichannel(&priv->ah->channels[pos],
-					  &hw->conf.chandef);
-
-=======
 		ath9k_cmn_get_channel(hw, priv->ah, &hw->conf.chandef);
->>>>>>> d8ec26d7
 		if (ath9k_htc_set_channel(priv, hw, &priv->ah->channels[pos]) < 0) {
 			ath_err(common, "Unable to set channel\n");
 			ret = -EINVAL;
