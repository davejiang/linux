--- conflicted
+++ resolved
@@ -745,8 +745,6 @@
 
 	err_data->ce_count += sec_count;
 	err_data->ue_count += ded_count;
-<<<<<<< HEAD
-=======
 }
 
 static void mmhub_v1_0_reset_ras_error_count(struct amdgpu_device *adev)
@@ -758,7 +756,6 @@
 		for (i = 0; i < ARRAY_SIZE(mmhub_v1_0_edc_cnt_regs); i++)
 			RREG32(SOC15_REG_ENTRY_OFFSET(mmhub_v1_0_edc_cnt_regs[i]));
 	}
->>>>>>> 04d5ce62
 }
 
 const struct amdgpu_mmhub_funcs mmhub_v1_0_funcs = {
