--- conflicted
+++ resolved
@@ -1812,17 +1812,10 @@
 					   bool enable);
 void intel_dp_encoder_reset(struct drm_encoder *encoder);
 void intel_dp_encoder_suspend(struct intel_encoder *intel_encoder);
-<<<<<<< HEAD
-void intel_dp_encoder_destroy(struct drm_encoder *encoder);
+void intel_dp_encoder_flush_work(struct drm_encoder *encoder);
 int intel_dp_compute_config(struct intel_encoder *encoder,
 			    struct intel_crtc_state *pipe_config,
 			    struct drm_connector_state *conn_state);
-=======
-void intel_dp_encoder_flush_work(struct drm_encoder *encoder);
-bool intel_dp_compute_config(struct intel_encoder *encoder,
-			     struct intel_crtc_state *pipe_config,
-			     struct drm_connector_state *conn_state);
->>>>>>> 74256b7e
 bool intel_dp_is_edp(struct intel_dp *intel_dp);
 bool intel_dp_is_port_edp(struct drm_i915_private *dev_priv, enum port port);
 enum irqreturn intel_dp_hpd_pulse(struct intel_digital_port *intel_dig_port,
