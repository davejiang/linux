--- conflicted
+++ resolved
@@ -43,10 +43,7 @@
 #include <asm/gpio.h>
 
 #include <plat/dma.h>
-<<<<<<< HEAD
-=======
 #include <plat/cpu.h>
->>>>>>> 68cb700c
 
 #define DRIVER_NAME "omap2-onenand"
 
