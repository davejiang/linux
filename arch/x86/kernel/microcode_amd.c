--- conflicted
+++ resolved
@@ -84,11 +84,7 @@
 
 	memset(csig, 0, sizeof(*csig));
 	rdmsr(MSR_AMD64_PATCH_LEVEL, csig->rev, dummy);
-<<<<<<< HEAD
-	pr_info("microcode: CPU%d: patch_level=0x%x\n", cpu, csig->rev);
-=======
 	pr_info("CPU%d: patch_level=0x%x\n", cpu, csig->rev);
->>>>>>> 2fbe74b9
 	return 0;
 }
 
@@ -118,13 +114,8 @@
 
 	/* ucode might be chipset specific -- currently we don't support this */
 	if (mc_header->nb_dev_id || mc_header->sb_dev_id) {
-<<<<<<< HEAD
-		pr_err(KERN_ERR "microcode: CPU%d: loading of chipset "
-		       "specific code not yet supported\n", cpu);
-=======
 		pr_err("CPU%d: loading of chipset specific code not yet supported\n",
 		       cpu);
->>>>>>> 2fbe74b9
 		return 0;
 	}
 
@@ -153,21 +144,12 @@
 
 	/* check current patch id and patch's id for match */
 	if (rev != mc_amd->hdr.patch_id) {
-<<<<<<< HEAD
-		pr_err("microcode: CPU%d: update failed "
-		       "(for patch_level=0x%x)\n", cpu, mc_amd->hdr.patch_id);
-		return -1;
-	}
-
-	pr_info("microcode: CPU%d: updated (new patch_level=0x%x)\n", cpu, rev);
-=======
 		pr_err("CPU%d: update failed (for patch_level=0x%x)\n",
 		       cpu, mc_amd->hdr.patch_id);
 		return -1;
 	}
 
 	pr_info("CPU%d: updated (new patch_level=0x%x)\n", cpu, rev);
->>>>>>> 2fbe74b9
 	uci->cpu_sig.rev = rev;
 
 	return 0;
@@ -190,23 +172,14 @@
 		return NULL;
 
 	if (section_hdr[0] != UCODE_UCODE_TYPE) {
-<<<<<<< HEAD
-		pr_err("microcode: error: invalid type field in "
-		       "container file section header\n");
-=======
 		pr_err("error: invalid type field in container file section header\n");
->>>>>>> 2fbe74b9
 		return NULL;
 	}
 
 	total_size = (unsigned long) (section_hdr[4] + (section_hdr[5] << 8));
 
 	if (total_size > size || total_size > UCODE_MAX_SIZE) {
-<<<<<<< HEAD
-		pr_err("microcode: error: size mismatch\n");
-=======
 		pr_err("error: size mismatch\n");
->>>>>>> 2fbe74b9
 		return NULL;
 	}
 
@@ -235,22 +208,13 @@
 	size = buf_pos[2];
 
 	if (buf_pos[1] != UCODE_EQUIV_CPU_TABLE_TYPE || !size) {
-<<<<<<< HEAD
-		pr_err("microcode: error: invalid type field in "
-		       "container file section header\n");
-=======
 		pr_err("error: invalid type field in container file section header\n");
->>>>>>> 2fbe74b9
 		return 0;
 	}
 
 	equiv_cpu_table = (struct equiv_cpu_entry *) vmalloc(size);
 	if (!equiv_cpu_table) {
-<<<<<<< HEAD
-		pr_err("microcode: failed to allocate equivalent CPU table\n");
-=======
 		pr_err("failed to allocate equivalent CPU table\n");
->>>>>>> 2fbe74b9
 		return 0;
 	}
 
@@ -283,11 +247,7 @@
 
 	offset = install_equiv_cpu_table(ucode_ptr);
 	if (!offset) {
-<<<<<<< HEAD
-		pr_err("microcode: failed to create equivalent cpu table\n");
-=======
 		pr_err("failed to create equivalent cpu table\n");
->>>>>>> 2fbe74b9
 		return UCODE_ERROR;
 	}
 
@@ -340,11 +300,7 @@
 		return UCODE_NFOUND;
 
 	if (*(u32 *)firmware->data != UCODE_MAGIC) {
-<<<<<<< HEAD
-		pr_err("microcode: invalid UCODE_MAGIC (0x%08x)\n",
-=======
 		pr_err("invalid UCODE_MAGIC (0x%08x)\n",
->>>>>>> 2fbe74b9
 		       *(u32 *)firmware->data);
 		return UCODE_ERROR;
 	}
@@ -357,12 +313,7 @@
 static enum ucode_state
 request_microcode_user(int cpu, const void __user *buf, size_t size)
 {
-<<<<<<< HEAD
-	pr_info("microcode: AMD microcode update via "
-		"/dev/cpu/microcode not supported\n");
-=======
 	pr_info("AMD microcode update via /dev/cpu/microcode not supported\n");
->>>>>>> 2fbe74b9
 	return UCODE_ERROR;
 }
 
@@ -382,22 +333,13 @@
 	WARN_ON(c->x86_vendor != X86_VENDOR_AMD);
 
 	if (c->x86 < 0x10) {
-<<<<<<< HEAD
-		pr_warning("microcode: AMD CPU family 0x%x not supported\n",
-			   c->x86);
-=======
 		pr_warning("AMD CPU family 0x%x not supported\n", c->x86);
->>>>>>> 2fbe74b9
 		return;
 	}
 	supported_cpu = 1;
 
 	if (request_firmware(&firmware, fw_name, device))
-<<<<<<< HEAD
-		pr_err("microcode: failed to load file %s\n", fw_name);
-=======
 		pr_err("failed to load file %s\n", fw_name);
->>>>>>> 2fbe74b9
 }
 
 void fini_microcode_amd(void)
