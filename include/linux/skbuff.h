--- conflicted
+++ resolved
@@ -411,8 +411,6 @@
 					 * the ofo queue, corresponding to
 					 * LINUX_MIB_TCPOFOMERGE
 					 */
-<<<<<<< HEAD
-=======
 	SKB_DROP_REASON_TCP_RFC7323_PAWS, /* PAWS check, corresponding to
 					   * LINUX_MIB_PAWSESTABREJECTED
 					   */
@@ -426,7 +424,6 @@
 	SKB_DROP_REASON_TCP_ACK_UNSENT_DATA, /* TCP ACK for data we haven't sent yet */
 	SKB_DROP_REASON_TCP_OFO_QUEUE_PRUNE, /* pruned from TCP OFO queue */
 	SKB_DROP_REASON_TCP_OFO_DROP,	/* data already in receive queue */
->>>>>>> 88084a3d
 	SKB_DROP_REASON_IP_OUTNOROUTES,	/* route lookup failed */
 	SKB_DROP_REASON_BPF_CGROUP_EGRESS,	/* dropped by
 						 * BPF_PROG_TYPE_CGROUP_SKB
@@ -454,17 +451,9 @@
 					 */
 	SKB_DROP_REASON_XDP,		/* dropped by XDP in input path */
 	SKB_DROP_REASON_TC_INGRESS,	/* dropped in TC ingress HOOK */
-<<<<<<< HEAD
-	SKB_DROP_REASON_PTYPE_ABSENT,	/* not packet_type found to handle
-					 * the skb. For an etner packet,
-					 * this means that L3 protocol is
-					 * not supported
-					 */
-=======
 	SKB_DROP_REASON_UNHANDLED_PROTO,	/* protocol not implemented
 						 * or not supported
 						 */
->>>>>>> 88084a3d
 	SKB_DROP_REASON_SKB_CSUM,	/* sk_buff checksum computation
 					 * error
 					 */
@@ -496,8 +485,6 @@
 	SKB_DROP_REASON_TAP_TXFILTER,	/* dropped by tx filter implemented
 					 * at tun/tap, e.g., check_filter()
 					 */
-<<<<<<< HEAD
-=======
 	SKB_DROP_REASON_ICMP_CSUM,	/* ICMP checksum error */
 	SKB_DROP_REASON_INVALID_PROTO,	/* the packet doesn't follow RFC
 					 * 2211, such as a broadcasts
@@ -512,7 +499,6 @@
 	SKB_DROP_REASON_PKT_TOO_BIG,	/* packet size is too big (maybe exceed
 					 * the MTU)
 					 */
->>>>>>> 88084a3d
 	SKB_DROP_REASON_MAX,
 };
 
@@ -4253,7 +4239,6 @@
 }
 
 static inline ktime_t skb_tstamp(const struct sk_buff *skb)
-<<<<<<< HEAD
 {
 	if (skb->mono_delivery_time)
 		return 0;
@@ -4263,17 +4248,6 @@
 
 static inline ktime_t skb_tstamp_cond(const struct sk_buff *skb, bool cond)
 {
-=======
-{
-	if (skb->mono_delivery_time)
-		return 0;
-
-	return skb->tstamp;
-}
-
-static inline ktime_t skb_tstamp_cond(const struct sk_buff *skb, bool cond)
-{
->>>>>>> 88084a3d
 	if (!skb->mono_delivery_time && skb->tstamp)
 		return skb->tstamp;
 
